# syntax = docker/dockerfile:1.5

# Docker image for rs-drive-abci
#
# This image is divided multiple parts:
# - deps - includes all dependencies and some libraries
# - sources - includes full source code
# - build-* - actual build process of given image
# - drive-abci, dashmate-helper, test-suite, dapi - final images
#
# The following build arguments can be provided using --build-arg:
# - CARGO_BUILD_PROFILE - set to `release` to build final binary, without debugging information
# - NODE_ENV - node.js environment name to use to build the library
# - SCCACHE_GHA_ENABLED, ACTIONS_CACHE_URL, ACTIONS_RUNTIME_TOKEN - store sccache caches inside github actions
# - SCCACHE_MEMCACHED - set to memcache server URI (eg. tcp://172.17.0.1:11211) to enable sccache memcached backend
# - ALPINE_VERSION - use different version of Alpine base image; requires also rust:apline...
#   image to be available
# - USERNAME, USER_UID, USER_GID - specification of user used to run the binary
#
# BUILD PROCESS
#
# 1. All these --mount... are to cache reusable info between runs.
# See https://doc.rust-lang.org/cargo/guide/cargo-home.html#caching-the-cargo-home-in-ci
# 2. We add `--config net.git-fetch-with-cli=true` to address ARM build issue,
# see https://github.com/rust-lang/cargo/issues/10781#issuecomment-1441071052
# 3. Github Actions have shared networking configured, so we need to set a random
# SCCACHE_SERVER_PORT port to avoid conflicts in case of parallel compilation

ARG ALPINE_VERSION=3.16

#
# DEPS: INSTALL AND CACHE DEPENDENCIES
#
FROM rust:alpine${ALPINE_VERSION} as deps

#
# Install some dependencies
#
RUN apk add --no-cache \
        alpine-sdk \
        bash \
        binutils \
        ca-certificates \
        clang-static clang-dev \
        cmake \
        git \
        libc-dev \
        linux-headers \
        llvm-static llvm-dev  \
        'nodejs~=16' \
        npm \
        openssl-dev \
        perl \
        python3 \
        tree \
        unzip \
        wget \
        xz \
        zeromq-dev

SHELL ["/bin/bash", "-xc"]

ARG TARGETARCH

RUN rustup install stable && \
    rustup target add wasm32-unknown-unknown --toolchain stable

# Install protoc - protobuf compiler
# The one shipped with Alpine does not work
RUN if [[ "$TARGETARCH" == "arm64" ]] ; then export PROTOC_ARCH=aarch_64; else export PROTOC_ARCH=x86_64; fi; \
    curl -Ls --retry 5 https://github.com/protocolbuffers/protobuf/releases/download/v22.4/protoc-22.4-linux-${PROTOC_ARCH}.zip \
        -o /tmp/protoc.zip && \
    unzip -qd /opt/protoc /tmp/protoc.zip && \
    rm /tmp/protoc.zip && \
    ln -s /opt/protoc/bin/protoc /usr/bin/

# # Install sccache for caching
# RUN if [[ "$TARGETARCH" == "arm64" ]] ; then export SCC_ARCH=aarch64; else export SCC_ARCH=x86_64; fi; \
#     curl -Ls \
#         https://github.com/mozilla/sccache/releases/download/v0.4.1/sccache-v0.4.1-${SCC_ARCH}-unknown-linux-musl.tar.gz | \
#         tar -C /tmp -xz && \
#         mv /tmp/sccache-*/sccache /usr/bin/

# Configure Node.js
RUN npm install -g npm@9.6.6 && \
    npm install -g corepack@latest && \
    corepack prepare yarn@3.3.0 --activate && \
    corepack enable

# Switch to clang
RUN rm /usr/bin/cc && ln -s /usr/bin/clang /usr/bin/cc

#
# Configure sccache
#
# Activate sccache for Rust code
ENV RUSTC_WRAPPER=
# Set args below to use Github Actions cache; see https://github.com/mozilla/sccache/blob/main/docs/GHA.md
ARG SCCACHE_GHA_ENABLED
ARG ACTIONS_CACHE_URL
ARG ACTIONS_RUNTIME_TOKEN
# Alternative solution is to use memcache
ARG SCCACHE_MEMCACHED

# Disable incremental buildings, not supported by sccache
ARG CARGO_INCREMENTAL=true

# Select whether we want dev or release
ARG CARGO_BUILD_PROFILE=dev
ENV CARGO_BUILD_PROFILE ${CARGO_BUILD_PROFILE}

ARG NODE_ENV=production
ENV NODE_ENV ${NODE_ENV}

# Install wasm-bindgen-cli in the same profile as other components, to sacrifice some performance & disk space to gain
# better build caching
WORKDIR /platform
<<<<<<< HEAD

RUN echo "bust cache 29"
RUN --mount=type=cache,sharing=shared,id=cargo_registry,target=/usr/local/cargo/registry \
    --mount=type=cache,sharing=shared,id=cargo_git,target=/usr/local/cargo/git \
    --mount=type=cache,sharing=shared,id=deps_target,target=/platform/target \
    CARGO_TARGET_DIR=/platform/target \
    cargo install --profile "$CARGO_BUILD_PROFILE" wasm-bindgen-cli@0.2.84

=======
RUN --mount=type=cache,sharing=shared,target=/root/.cache/sccache \
    --mount=type=cache,sharing=private,target=${CARGO_HOME}/registry/index \
    --mount=type=cache,sharing=private,target=${CARGO_HOME}/registry/cache \
    --mount=type=cache,sharing=private,target=${CARGO_HOME}/git/db \
    --mount=type=cache,sharing=private,id=target_${TARGETARCH},target=/platform/target \
    export SCCACHE_SERVER_PORT=$((RANDOM+1025)) && \
    if [[ -z "${SCCACHE_MEMCACHED}" ]] ; then unset SCCACHE_MEMCACHED ; fi ; \
    CARGO_TARGET_DIR=/platform/target cargo install --profile "$CARGO_BUILD_PROFILE" wasm-bindgen-cli@0.2.84
>>>>>>> dbfd5da1

#
# LOAD SOURCES
#
FROM deps as sources


WORKDIR /platform

COPY . .

# print the JS build output
RUN yarn config set enableInlineBuilds true

#
# STAGE: BUILD RS-DRIVE-ABCI
#
# This will prebuild majority of dependencies
FROM sources AS build-drive-abci

RUN mkdir /artifacts
<<<<<<< HEAD
RUN echo "bust cache 32"
RUN --mount=type=cache,sharing=shared,id=cargo_registry,target=/usr/local/cargo/registry \
    --mount=type=cache,sharing=shared,id=cargo_git,target=/usr/local/cargo/git \
    --mount=type=cache,sharing=shared,id=drive_target,target=/platform/target \
=======

RUN --mount=type=cache,sharing=shared,target=/root/.cache/sccache \
    --mount=type=cache,sharing=private,target=${CARGO_HOME}/registry/index \
    --mount=type=cache,sharing=private,target=${CARGO_HOME}/registry/cache \
    --mount=type=cache,sharing=private,target=${CARGO_HOME}/git/db \
    --mount=type=cache,sharing=private,id=target_${TARGETARCH},target=/platform/target \
    export SCCACHE_SERVER_PORT=$((RANDOM+1025)) && \
    if [[ -z "${SCCACHE_MEMCACHED}" ]] ; then unset SCCACHE_MEMCACHED ; fi ; \
>>>>>>> dbfd5da1
    cargo build \
      --profile "$CARGO_BUILD_PROFILE" \
      --package drive-abci \
      --config net.git-fetch-with-cli=true && \
    cp /platform/target/*/drive-abci /artifacts/drive-abci

#
# STAGE: BUILD JAVASCRIPT INTERMEDIATE IMAGE
#
FROM sources AS build-js

RUN mkdir /artifacts

RUN --mount=type=cache,sharing=shared,target=/root/.cache/sccache \
    --mount=type=cache,sharing=private,target=${CARGO_HOME}/registry/index \
    --mount=type=cache,sharing=private,target=${CARGO_HOME}/registry/cache \
    --mount=type=cache,sharing=private,target=${CARGO_HOME}/git/db \
    --mount=type=cache,sharing=shared,id=target_wasm_${TARGETARCH},target=/platform/target \
    --mount=type=cache,id=target_unplugged_${TARGETARCH},target=/tmp/unplugged \
    cp -R /tmp/unplugged /platform/.yarn/ && \
    export SCCACHE_SERVER_PORT=$((RANDOM+1025)) && \
    if [[ -z "${SCCACHE_MEMCACHED}" ]] ; then unset SCCACHE_MEMCACHED ; fi ; \
    export SKIP_GRPC_PROTO_BUILD=1 && \
    yarn install && \
    yarn build && \
    cp -R /platform/.yarn/unplugged /tmp/ && \
    sccache --show-stats

#
# STAGE: FINAL DRIVE-ABCI IMAGE
#
FROM alpine:${ALPINE_VERSION} AS drive-abci

LABEL maintainer="Dash Developers <dev@dash.org>"
LABEL description="Drive ABCI Rust"

WORKDIR /var/lib/dash

RUN apk add --no-cache libgcc libstdc++

COPY --from=build-drive-abci /artifacts/drive-abci /usr/bin/drive-abci
COPY --from=build-drive-abci /platform/packages/rs-drive-abci/.env.example /var/lib/dash/rs-drive-abci/.env

# Double-check that we don't have missing deps
RUN ldd /usr/bin/drive-abci

# Create a volume
VOLUME /var/lib/dash

ENV DB_PATH=/var/lib/dash/rs-drive-abci/db

#
# Create new non-root user
#
ARG USERNAME=dash
ARG USER_UID=1000
ARG USER_GID=$USER_UID
RUN addgroup -g $USER_GID $USERNAME && \
    adduser -D -u $USER_UID -G $USERNAME -h /var/lib/dash/rs-drive-abci $USERNAME && \
    chown -R $USER_UID:$USER_GID /var/lib/dash/rs-drive-abci

USER $USERNAME

ENV RUST_BACKTRACE=1
WORKDIR /var/lib/dash/rs-drive-abci
ENTRYPOINT ["/usr/bin/drive-abci"]
CMD ["-vvvv", "start"]

EXPOSE 26658

#
# STAGE: DASHMATE HELPER BUILD
#
FROM build-js AS build-dashmate-helper

# Install Test Suite specific dependencies using previous
# node_modules directory to reuse built binaries
RUN --mount=type=cache,id=target_unplugged_${TARGETARCH},target=/tmp/unplugged \
    cp -R /tmp/unplugged /platform/.yarn/ && \
    yarn workspaces focus --production dashmate && \
    cp -R /platform/.yarn/unplugged /tmp/

#
#  STAGE: FINAL DASHMATE HELPER IMAGE
#
FROM node:16-alpine${ALPINE_VERSION} AS dashmate-helper

RUN apk add --no-cache docker-cli docker-cli-compose curl

LABEL maintainer="Dash Developers <dev@dash.org>"
LABEL description="Dashmate Helper Node.JS"

WORKDIR /platform

COPY --from=build-dashmate-helper /platform/.yarn /platform/.yarn
COPY --from=build-dashmate-helper /platform/package.json /platform/yarn.lock /platform/.yarnrc.yml /platform/.pnp* /platform/

# Copy only necessary packages from monorepo
COPY --from=build-dashmate-helper /platform/packages/dashmate packages/dashmate
COPY --from=build-dashmate-helper /platform/packages/dashpay-contract packages/dashpay-contract
COPY --from=build-dashmate-helper /platform/packages/js-dpp packages/js-dpp
COPY --from=build-dashmate-helper /platform/packages/wallet-lib packages/wallet-lib
COPY --from=build-dashmate-helper /platform/packages/js-dash-sdk packages/js-dash-sdk
COPY --from=build-dashmate-helper /platform/packages/js-dapi-client packages/js-dapi-client
COPY --from=build-dashmate-helper /platform/packages/js-grpc-common packages/js-grpc-common
COPY --from=build-dashmate-helper /platform/packages/dapi-grpc packages/dapi-grpc
COPY --from=build-dashmate-helper /platform/packages/dash-spv packages/dash-spv
COPY --from=build-dashmate-helper /platform/packages/withdrawals-contract packages/withdrawals-contract
COPY --from=build-dashmate-helper /platform/packages/masternode-reward-shares-contract packages/masternode-reward-shares-contract
COPY --from=build-dashmate-helper /platform/packages/feature-flags-contract packages/feature-flags-contract
COPY --from=build-dashmate-helper /platform/packages/dpns-contract packages/dpns-contract
COPY --from=build-dashmate-helper /platform/packages/data-contracts packages/data-contracts
COPY --from=build-dashmate-helper /platform/packages/wasm-dpp packages/wasm-dpp

USER node
ENTRYPOINT ["/platform/packages/dashmate/docker/entrypoint.sh"]

#
# STAGE: TEST SUITE BUILD
#
FROM build-js AS build-test-suite

# Install Test Suite specific dependencies using previous
# node_modules directory to reuse built binaries
RUN --mount=type=cache,id=target_unplugged_${TARGETARCH},target=/tmp/unplugged \
    cp -R /tmp/unplugged /platform/.yarn/ && \
    yarn workspaces focus --production @dashevo/platform-test-suite && \
    cp -R /platform/.yarn/unplugged /tmp/

#
#  STAGE: FINAL TEST SUITE IMAGE
#
FROM node:16-alpine${ALPINE_VERSION} AS test-suite

RUN apk add --no-cache bash

LABEL maintainer="Dash Developers <dev@dash.org>"
LABEL description="Dash Platform test suite"

WORKDIR /platform

COPY --from=build-test-suite /platform /platform


# Copy yarn and Cargo files
COPY --from=build-test-suite /platform/.yarn /platform/.yarn
COPY --from=build-test-suite /platform/package.json /platform/yarn.lock \
    /platform/.yarnrc.yml /platform/.pnp.* /platform/Cargo.lock /platform/rust-toolchain.toml ./
# Use Cargo.toml.template instead of Cargo.toml from project root to avoid copying unnecessary Rust packages
COPY --from=build-test-suite /platform/packages/platform-test-suite/Cargo.toml.template ./Cargo.toml

# Copy only necessary packages from monorepo
COPY --from=build-test-suite /platform/packages/platform-test-suite packages/platform-test-suite
COPY --from=build-test-suite /platform/packages/dashpay-contract packages/dashpay-contract
COPY --from=build-test-suite /platform/packages/js-dpp packages/js-dpp
COPY --from=build-test-suite /platform/packages/wallet-lib packages/wallet-lib
COPY --from=build-test-suite /platform/packages/js-dash-sdk packages/js-dash-sdk
COPY --from=build-test-suite /platform/packages/js-dapi-client packages/js-dapi-client
COPY --from=build-test-suite /platform/packages/js-grpc-common packages/js-grpc-common
COPY --from=build-test-suite /platform/packages/dapi-grpc packages/dapi-grpc
COPY --from=build-test-suite /platform/packages/dash-spv packages/dash-spv
COPY --from=build-test-suite /platform/packages/withdrawals-contract packages/withdrawals-contract
COPY --from=build-test-suite /platform/packages/rs-platform-value packages/rs-platform-value
COPY --from=build-test-suite /platform/packages/masternode-reward-shares-contract packages/masternode-reward-shares-contract
COPY --from=build-test-suite /platform/packages/feature-flags-contract packages/feature-flags-contract
COPY --from=build-test-suite /platform/packages/dpns-contract packages/dpns-contract
COPY --from=build-test-suite /platform/packages/data-contracts packages/data-contracts
COPY --from=build-test-suite /platform/packages/rs-platform-serialization packages/rs-platform-serialization
COPY --from=build-test-suite /platform/packages/rs-platform-value-convertible packages/rs-platform-value-convertible
COPY --from=build-test-suite /platform/packages/rs-dpp packages/rs-dpp
COPY --from=build-test-suite /platform/packages/wasm-dpp packages/wasm-dpp

COPY --from=build-test-suite /platform/packages/platform-test-suite/.env.example /platform/packages/platform-test-suite/.env

EXPOSE 2500 2501 2510
USER node
ENTRYPOINT ["/platform/packages/platform-test-suite/bin/test.sh"]

#
# STAGE: DAPI BUILD
#
FROM build-js AS build-dapi

# Install Test Suite specific dependencies using previous
# node_modules directory to reuse built binaries
RUN --mount=type=cache,id=target_unplugged_${TARGETARCH},target=/tmp/unplugged \
    cp -R /tmp/unplugged /platform/.yarn/ && \
    yarn workspaces focus --production @dashevo/dapi && \
    cp -R /platform/.yarn/unplugged /tmp/

#
# STAGE: FINAL DAPI IMAGE
#
FROM node:16-alpine3.16 AS dapi

LABEL maintainer="Dash Developers <dev@dash.org>"
LABEL description="DAPI Node.JS"

# Install ZMQ shared library
RUN apk add --no-cache zeromq-dev

WORKDIR /platform

COPY --from=build-dapi /platform/.yarn /platform/.yarn
COPY --from=build-dapi /platform/package.json /platform/yarn.lock /platform/.yarnrc.yml /platform/.pnp* /platform/
# List of required dependencies. Based on:
# yarn run ultra --info --filter '@dashevo/dapi' |  sed -E 's/.*@dashevo\/(.*)/COPY --from=build-dapi \/platform\/packages\/\1 \/platform\/packages\/\1/'
COPY --from=build-dapi /platform/packages/dapi /platform/packages/dapi
COPY --from=build-dapi /platform/packages/dapi-grpc /platform/packages/dapi-grpc
COPY --from=build-dapi /platform/packages/js-dpp /platform/packages/js-dpp
COPY --from=build-dapi /platform/packages/js-grpc-common /platform/packages/js-grpc-common
COPY --from=build-dapi /platform/packages/wasm-dpp /platform/packages/wasm-dpp
COPY --from=build-dapi /platform/packages/js-dapi-client /platform/packages/js-dapi-client

RUN cp /platform/packages/dapi/.env.example /platform/packages/dapi/.env

EXPOSE 2500 2501 2510
USER node<|MERGE_RESOLUTION|>--- conflicted
+++ resolved
@@ -115,25 +115,16 @@
 # Install wasm-bindgen-cli in the same profile as other components, to sacrifice some performance & disk space to gain
 # better build caching
 WORKDIR /platform
-<<<<<<< HEAD
 
 RUN echo "bust cache 29"
-RUN --mount=type=cache,sharing=shared,id=cargo_registry,target=/usr/local/cargo/registry \
-    --mount=type=cache,sharing=shared,id=cargo_git,target=/usr/local/cargo/git \
-    --mount=type=cache,sharing=shared,id=deps_target,target=/platform/target \
+RUN --mount=type=cache,sharing=private,id=cargo_registry,target=/usr/local/cargo/registry \
+    --mount=type=cache,sharing=private,id=cargo_git,target=/usr/local/cargo/git \
+    --mount=type=cache,sharing=private,id=deps_target,target=/platform/target \
     CARGO_TARGET_DIR=/platform/target \
-    cargo install --profile "$CARGO_BUILD_PROFILE" wasm-bindgen-cli@0.2.84
-
-=======
-RUN --mount=type=cache,sharing=shared,target=/root/.cache/sccache \
-    --mount=type=cache,sharing=private,target=${CARGO_HOME}/registry/index \
-    --mount=type=cache,sharing=private,target=${CARGO_HOME}/registry/cache \
-    --mount=type=cache,sharing=private,target=${CARGO_HOME}/git/db \
-    --mount=type=cache,sharing=private,id=target_${TARGETARCH},target=/platform/target \
-    export SCCACHE_SERVER_PORT=$((RANDOM+1025)) && \
-    if [[ -z "${SCCACHE_MEMCACHED}" ]] ; then unset SCCACHE_MEMCACHED ; fi ; \
-    CARGO_TARGET_DIR=/platform/target cargo install --profile "$CARGO_BUILD_PROFILE" wasm-bindgen-cli@0.2.84
->>>>>>> dbfd5da1
+    cargo install \
+      --profile "$CARGO_BUILD_PROFILE" \
+      wasm-bindgen-cli@0.2.84
+
 
 #
 # LOAD SOURCES
@@ -155,21 +146,11 @@
 FROM sources AS build-drive-abci
 
 RUN mkdir /artifacts
-<<<<<<< HEAD
+
 RUN echo "bust cache 32"
-RUN --mount=type=cache,sharing=shared,id=cargo_registry,target=/usr/local/cargo/registry \
-    --mount=type=cache,sharing=shared,id=cargo_git,target=/usr/local/cargo/git \
-    --mount=type=cache,sharing=shared,id=drive_target,target=/platform/target \
-=======
-
-RUN --mount=type=cache,sharing=shared,target=/root/.cache/sccache \
-    --mount=type=cache,sharing=private,target=${CARGO_HOME}/registry/index \
-    --mount=type=cache,sharing=private,target=${CARGO_HOME}/registry/cache \
-    --mount=type=cache,sharing=private,target=${CARGO_HOME}/git/db \
-    --mount=type=cache,sharing=private,id=target_${TARGETARCH},target=/platform/target \
-    export SCCACHE_SERVER_PORT=$((RANDOM+1025)) && \
-    if [[ -z "${SCCACHE_MEMCACHED}" ]] ; then unset SCCACHE_MEMCACHED ; fi ; \
->>>>>>> dbfd5da1
+RUN --mount=type=cache,sharing=private,id=cargo_registry,target=/usr/local/cargo/registry \
+    --mount=type=cache,sharing=private,id=cargo_git,target=/usr/local/cargo/git \
+    --mount=type=cache,sharing=private,id=drive_target,target=/platform/target \
     cargo build \
       --profile "$CARGO_BUILD_PROFILE" \
       --package drive-abci \
