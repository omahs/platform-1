--- conflicted
+++ resolved
@@ -1,10 +1,6 @@
 {
   "name": "@dashevo/wallet-lib",
-<<<<<<< HEAD
   "version": "7.22.0-dev.7",
-=======
-  "version": "7.21.8",
->>>>>>> 1d676fff
   "description": "Light wallet library for Dash",
   "main": "src/index.js",
   "unpkg": "dist/wallet-lib.min.js",
