{
  "name": "@dashevo/wallet-lib",
<<<<<<< HEAD
  "version": "7.24.0-dev.8",
=======
  "version": "7.23.0",
>>>>>>> 5b251e8c
  "description": "Light wallet library for Dash",
  "main": "src/index.js",
  "unpkg": "dist/wallet-lib.min.js",
  "scripts": {
    "build:web": "webpack --stats-error-details",
    "lint": "eslint .",
    "lint:fix": "eslint . --fix",
    "test:unit": "nyc yarn mocha 'src/**/*.spec.js'",
    "test:functional": "nyc yarn run mocha 'tests/functional/*.js'",
    "test:integration": "nyc yarn run mocha 'tests/integration/**/*.spec.js'",
    "test:browsers": "karma start ./karma.conf.js --single-run",
    "test": "yarn run test:unit && yarn run test:integration && yarn run test:functional && yarn run test:browsers",
    "prepublishOnly": "yarn run build:web"
  },
  "ultra": {
    "concurrent": [
      "test"
    ]
  },
  "files": [
    "dist",
    "docs",
    "examples",
    "src"
  ],
  "repository": {
    "type": "git",
    "url": "git+https://github.com/dashevo/wallet-lib.git"
  },
  "keywords": [
    "cryptocurrency",
    "dash",
    "wallet"
  ],
  "author": "Dash Core Team",
  "license": "MIT",
  "bugs": {
    "url": "https://github.com/dashevo/wallet-lib/issues"
  },
  "homepage": "https://github.com/dashevo/wallet-lib#readme",
  "dependencies": {
    "@dashevo/dapi-client": "workspace:*",
    "@dashevo/dashcore-lib": "~0.19.44",
    "@dashevo/dpp": "workspace:*",
    "@dashevo/grpc-common": "workspace:*",
    "cbor": "^8.0.0",
    "crypto-js": "^4.0.0",
    "lodash": "^4.17.21",
    "pbkdf2": "^3.1.1",
    "setimmediate": "^1.0.5",
    "winston": "^3.2.1"
  },
  "devDependencies": {
    "@dashevo/dash-spv": "workspace:*",
    "assert": "^2.0.0",
    "browserify-zlib": "^0.2.0",
    "buffer": "^6.0.3",
    "chai": "^4.3.4",
    "chai-as-promised": "^7.1.1",
    "crypto-browserify": "^3.12.0",
    "dirty-chai": "^2.0.1",
    "dotenv-safe": "^8.2.0",
    "eslint": "^7.32.0",
    "eslint-config-airbnb-base": "^14.2.1",
    "eslint-plugin-import": "^2.24.2",
    "events": "^3.3.0",
    "https-browserify": "^1.0.0",
    "karma": "^6.4.1",
    "karma-chai": "^0.1.0",
    "karma-chrome-launcher": "^3.1.0",
    "karma-mocha": "^2.0.1",
    "karma-mocha-reporter": "^2.2.5",
    "karma-sourcemap-loader": "^0.3.7",
    "karma-webpack": "^5.0.0",
    "mocha": "^9.1.2",
    "node-inspect-extracted": "^1.0.8",
    "nyc": "^15.1.0",
    "os-browserify": "^0.3.0",
    "path-browserify": "^1.0.1",
    "process": "^0.11.10",
    "sinon": "^11.1.2",
    "sinon-chai": "^3.7.0",
    "stream-browserify": "^3.0.0",
    "stream-http": "^3.2.0",
    "string_decoder": "^1.3.0",
    "url": "^0.11.0",
    "util": "^0.12.4",
    "wasm-x11-hash": "~0.0.2",
    "webpack": "^5.59.1",
    "webpack-cli": "^4.9.1"
  }
}<|MERGE_RESOLUTION|>--- conflicted
+++ resolved
@@ -1,10 +1,6 @@
 {
   "name": "@dashevo/wallet-lib",
-<<<<<<< HEAD
   "version": "7.24.0-dev.8",
-=======
-  "version": "7.23.0",
->>>>>>> 5b251e8c
   "description": "Light wallet library for Dash",
   "main": "src/index.js",
   "unpkg": "dist/wallet-lib.min.js",
