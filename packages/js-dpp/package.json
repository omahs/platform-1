--- conflicted
+++ resolved
@@ -1,10 +1,6 @@
 {
   "name": "@dashevo/dpp",
-<<<<<<< HEAD
-  "version": "0.24.5",
-=======
   "version": "0.25.0-dev.14",
->>>>>>> fb0b7f27
   "description": "The JavaScript implementation of the Dash Platform Protocol",
   "scripts": {
     "lint": "eslint .",
@@ -88,7 +84,7 @@
   "dependencies": {
     "@apidevtools/json-schema-ref-parser": "^8.0.0",
     "@dashevo/bls": "~1.2.9",
-    "@dashevo/dashcore-lib": "~0.20.5",
+    "@dashevo/dashcore-lib": "~0.20.6",
     "@dashevo/dashpay-contract": "workspace:*",
     "@dashevo/dpns-contract": "workspace:*",
     "@dashevo/feature-flags-contract": "workspace:*",
