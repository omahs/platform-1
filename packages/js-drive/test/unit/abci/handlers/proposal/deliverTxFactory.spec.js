--- conflicted
+++ resolved
@@ -1,7 +1,5 @@
-<<<<<<< HEAD
 const Long = require('long');
-=======
->>>>>>> 909e9d7f
+
 const crypto = require('crypto');
 
 const DashPlatformProtocol = require('@dashevo/dpp');
@@ -42,14 +40,11 @@
   let round;
   let proposalBlockExecutionContextMock;
   let stateTransitionExecutionContextMock;
-<<<<<<< HEAD
   let identityRepositoryMock;
   let processingFee;
   let storageFee;
   let refundsPerEpoch;
   let feeRefunds;
-=======
->>>>>>> 909e9d7f
   let createContextLoggerMock;
 
   beforeEach(async function beforeEach() {
@@ -140,10 +135,7 @@
       dppMock,
       proposalBlockExecutionContextMock,
       executionTimerMock,
-<<<<<<< HEAD
       identityRepositoryMock,
-=======
->>>>>>> 909e9d7f
       createContextLoggerMock,
     );
   });
@@ -211,8 +203,6 @@
       .toString('hex')
       .toUpperCase();
 
-<<<<<<< HEAD
-=======
     expect(stateRepositoryMock.updateIdentity).to.be.calledOnceWith(identity);
 
     const stHash = crypto
@@ -221,8 +211,6 @@
       .digest()
       .toString('hex')
       .toUpperCase();
-
->>>>>>> 909e9d7f
     expect(createContextLoggerMock).to.be.calledOnceWithExactly(loggerMock, {
       txId: stHash,
     });
