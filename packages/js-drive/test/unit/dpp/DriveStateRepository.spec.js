--- conflicted
+++ resolved
@@ -11,11 +11,7 @@
 const DriveStateRepository = require('../../../lib/dpp/DriveStateRepository');
 const StorageResult = require('../../../lib/storage/StorageResult');
 const BlockExecutionContextMock = require('../../../lib/test/mock/BlockExecutionContextMock');
-<<<<<<< HEAD
-=======
-const millisToProtoTimestamp = require('../../../lib/util/millisToProtoTimestamp');
 const BlockInfo = require('../../../lib/blockExecution/BlockInfo');
->>>>>>> 4ed94136
 
 describe('DriveStateRepository', () => {
   let stateRepository;
@@ -36,11 +32,10 @@
   let repositoryOptions;
   let executionContext;
   let operations;
-<<<<<<< HEAD
+  let blockInfo;
   let rsDriveMock;
-=======
-  let blockInfo;
->>>>>>> 4ed94136
+  let blockHeight;
+  let timeMs;
 
   beforeEach(function beforeEach() {
     identity = getIdentityFixture();
@@ -86,24 +81,18 @@
     };
 
     blockExecutionContextMock = new BlockExecutionContextMock(this.sinon);
-<<<<<<< HEAD
-=======
-
-    const timeMs = Date.now();
-
-    blockInfo = new BlockInfo(1, 0, timeMs);
-
-    blockExecutionContextMock.getHeader.returns({
-      time: millisToProtoTimestamp(blockInfo.timeMs),
-      height: Long.fromNumber(blockInfo.height),
-    });
+
+    timeMs = Date.now();
+
+    blockHeight = Long.fromNumber(1);
+
+    blockInfo = new BlockInfo(blockHeight.toNumber(), 0, timeMs);
 
     blockExecutionContextMock.getEpochInfo.returns({
       currentEpochIndex: blockInfo.epoch,
     });
-
+    blockExecutionContextMock.getHeight.returns(blockHeight);
     blockExecutionContextMock.getTimeMs.returns(timeMs);
->>>>>>> 4ed94136
 
     simplifiedMasternodeListMock = {
       getStore: this.sinon.stub(),
@@ -547,16 +536,10 @@
 
   describe('#fetchLatestPlatformBlockTime', () => {
     it('should fetch latest platform block time', async () => {
-      const time = {
-        seconds: 42,
-      };
-
-      blockExecutionContextMock.getTime.resolves(time);
-
       const result = await stateRepository.fetchLatestPlatformBlockTime();
 
-      expect(result).to.deep.equal(time);
-      expect(blockExecutionContextMock.getTime).to.be.calledOnce();
+      expect(result).to.deep.equal(timeMs);
+      expect(blockExecutionContextMock.getTimeMs).to.be.calledOnce();
     });
   });
 
