--- conflicted
+++ resolved
@@ -355,17 +355,13 @@
 
   beforeEach(async function beforeEach() {
     coreHeight = 3;
-<<<<<<< HEAD
-    firstSyncAppHash = '8034a863c2d83030818ecf43647750f61610c47482ce095b03de6d6820cf7303';
-=======
-    firstSyncAppHash = '4e1d18a332be99b4b11894e8c00efa40c0166ea593526852f26589ecbf9ed8f1';
->>>>>>> 4af79580
+    firstSyncAppHash = '72c81366066228cb7e27399c0ec26587acd1a4f7b9d56100c71e93c84334a378';
 
     container = await createTestDIContainer();
 
     const blockExecutionContext = container.resolve('blockExecutionContext');
-    blockExecutionContext.getHeader = this.sinon.stub().returns(
-      { time: { seconds: 1651585250 } },
+    blockExecutionContext.getTime = this.sinon.stub().returns(
+      { seconds: 1651585250 },
     );
 
     // Mock fetchTransaction
@@ -701,11 +697,7 @@
     expect(result.updatedEntities).to.have.lengthOf(0);
     expect(result.removedEntities).to.have.lengthOf(0);
 
-<<<<<<< HEAD
-    await expectDeterministicAppHash('a63e7b5483519ed5c1c0f330cbcf620112532eb833c0c9dfa158c36e24439844');
-=======
-    await expectDeterministicAppHash('336104fb366a2f474e0d5ee5162b3dbacf0018939e824f460972abd16353e677');
->>>>>>> 4af79580
+    await expectDeterministicAppHash('330477de6daeeea317d80192137ad0ec8285bd1b4df23e4c33e2b90a47732c02');
 
     // New masternode identity should be created
 
@@ -788,11 +780,7 @@
     expect(result.updatedEntities).to.have.lengthOf(0);
     expect(result.removedEntities).to.have.lengthOf(1);
 
-<<<<<<< HEAD
-    await expectDeterministicAppHash('88b653eec9e83890387f7774ca6cd59571b8ff7ab0768d6a17a09e9f894af9da');
-=======
-    await expectDeterministicAppHash('a32d5254e424f284a950029a42ebd62c6132cfa626d8cd5acc028ba5c97ef837');
->>>>>>> 4af79580
+    await expectDeterministicAppHash('d42e2ff125eb38bf88205de703fcbd48003aa150832cfc2b609f9d87356262e3');
 
     // Masternode identity should stay
 
@@ -859,11 +847,7 @@
     expect(result.updatedEntities).to.have.lengthOf(0);
     expect(result.removedEntities).to.have.lengthOf(1);
 
-<<<<<<< HEAD
-    await expectDeterministicAppHash('88b653eec9e83890387f7774ca6cd59571b8ff7ab0768d6a17a09e9f894af9da');
-=======
-    await expectDeterministicAppHash('a32d5254e424f284a950029a42ebd62c6132cfa626d8cd5acc028ba5c97ef837');
->>>>>>> 4af79580
+    await expectDeterministicAppHash('d42e2ff125eb38bf88205de703fcbd48003aa150832cfc2b609f9d87356262e3');
 
     const invalidMasternodeIdentifier = Identifier.from(
       Buffer.from(invalidSmlEntry.proRegTxHash, 'hex'),
@@ -912,11 +896,7 @@
     expect(result.updatedEntities).to.have.lengthOf(3);
     expect(result.removedEntities).to.have.lengthOf(0);
 
-<<<<<<< HEAD
-    await expectDeterministicAppHash('0d7abce0b57f07895fd91e081ae21f78962fc2ba2fc4cca9d526c3794c5282f5');
-=======
-    await expectDeterministicAppHash('07e1fa9e8485d21c94c46e5df357b15539a21e75fc5857f551e48f80daadbf26');
->>>>>>> 4af79580
+    await expectDeterministicAppHash('298c59aa54dbb42be030ea67cf436fa7c6fed9d6ad7757c623de1029b46b3f5f');
 
     // Masternode identity should stay
 
@@ -969,11 +949,7 @@
     expect(document.get('payToId')).to.deep.equal(newOperatorIdentifier);
   });
 
-<<<<<<< HEAD
-  it.skip('should handle changed payout, voting and operator payout addresses', async () => {
-=======
-  it('should handle changed payout and operator payout addresses', async () => {
->>>>>>> 4af79580
+  it('should handle changed payout, voting and operator payout addresses', async () => {
     // Sync initial list
 
     await synchronizeMasternodeIdentities(coreHeight);
@@ -994,7 +970,7 @@
 
     await synchronizeMasternodeIdentities(coreHeight + 1);
 
-    await expectDeterministicAppHash('92f909c4b4ee1bd2f8c0c030c74d44ad7102bbde03061122e1ab9772ead05c6c');
+    await expectDeterministicAppHash('d03cec5352eec31a5da9746392f8faf6d8be184b23498a2701a2da637230f5e8');
 
     // Masternode identity should contain new public key
 
@@ -1076,7 +1052,7 @@
 
     await synchronizeMasternodeIdentities(coreHeight);
 
-    await expectDeterministicAppHash('69d193b4c68ed13d191fa6220640ac558e62a950b55d9b117ffea209824fd300');
+    await expectDeterministicAppHash('442faffa2a1f243f4ad91ad8477f6f36514dedff3842fbda30b2ecfec9ab3820');
 
     const votingIdentifier = createVotingIdentifier(smlFixture[0]);
 
