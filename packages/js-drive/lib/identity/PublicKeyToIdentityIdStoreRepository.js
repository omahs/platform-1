const cbor = require('cbor');

const Identifier = require('@dashevo/dpp/lib/Identifier');

class PublicKeyToIdentityIdStoreRepository {
  /**
   *
   * @param {GroveDBStore} groveDBStore
   */
  constructor(groveDBStore) {
    this.storage = groveDBStore;
  }

  /**
   * Store public key to identity ids map into database
   *
   * @param {Buffer} publicKeyHash
   * @param {Identifier} identityId
   * @param {GroveDBTransaction} [transaction]
   *
   * @return {Promise<PublicKeyToIdentityIdStoreRepository>}
   */
  async store(publicKeyHash, identityId, transaction = undefined) {
<<<<<<< HEAD
    this.storage.put(
      publicKeyHash,
      identityId.toBuffer(),
      transaction,
    );
=======
    const identityIdsSerialized = this.storage.get(publicKeyHash, transaction);

    let identityIds = [];
    if (identityIdsSerialized) {
      identityIds = cbor.decode(identityIdsSerialized);
    }

    if (identityIds.find((id) => id.equals(identityId)) === undefined) {
      identityIds.push(identityId.toBuffer());

      this.storage.put(
        publicKeyHash,
        cbor.encode(identityIds),
        transaction,
      );
    }
>>>>>>> 77a36c26

    return this;
  }

  /**
   * Fetch serialized identity ids by public key hash from database
   *
   * @param {Buffer} publicKeyHash
   * @param {GroveDBTransaction} [transaction]
   *
   * @return {Promise<Buffer|null>}
   */
  async fetchBuffer(publicKeyHash, transaction = undefined) {
    return this.storage.get(publicKeyHash, transaction);
  }

  /**
   * Fetch deserialized identity ids by public key hash from database
   *
   * @param {Buffer} publicKeyHash
   * @param {MerkDbTransaction} [transaction]
   *
   * @return {Promise<Identifier[]>}
   */
  async fetch(publicKeyHash, transaction = undefined) {
    const identityIdsSerialized = this.storage.get(publicKeyHash, transaction);

    if (!identityIdsSerialized) {
      return [];
    }

    const identityIds = cbor.decode(identityIdsSerialized);

    return identityIds.map((id) => new Identifier(id));
  }
}

module.exports = PublicKeyToIdentityIdStoreRepository;<|MERGE_RESOLUTION|>--- conflicted
+++ resolved
@@ -21,13 +21,6 @@
    * @return {Promise<PublicKeyToIdentityIdStoreRepository>}
    */
   async store(publicKeyHash, identityId, transaction = undefined) {
-<<<<<<< HEAD
-    this.storage.put(
-      publicKeyHash,
-      identityId.toBuffer(),
-      transaction,
-    );
-=======
     const identityIdsSerialized = this.storage.get(publicKeyHash, transaction);
 
     let identityIds = [];
@@ -44,8 +37,6 @@
         transaction,
       );
     }
->>>>>>> 77a36c26
-
     return this;
   }
 
@@ -53,7 +44,7 @@
    * Fetch serialized identity ids by public key hash from database
    *
    * @param {Buffer} publicKeyHash
-   * @param {GroveDBTransaction} [transaction]
+   * @param {MerkDbTransaction} [transaction]
    *
    * @return {Promise<Buffer|null>}
    */
@@ -65,7 +56,7 @@
    * Fetch deserialized identity ids by public key hash from database
    *
    * @param {Buffer} publicKeyHash
-   * @param {MerkDbTransaction} [transaction]
+   * @param {GroveDBTransaction} [transaction]
    *
    * @return {Promise<Identifier[]>}
    */
