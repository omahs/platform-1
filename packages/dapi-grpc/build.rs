--- conflicted
+++ resolved
@@ -48,15 +48,6 @@
     proto_includes: &[PathBuf],
     out_dir: &PathBuf,
 ) -> Result<(), std::io::Error> {
-<<<<<<< HEAD
-    tonic_build::configure()
-        .build_client(true)
-        .build_server(false)
-        .type_attribute("WhereOperator", "#[derive(num_derive::FromPrimitive)]")
-        .out_dir(out_dir)
-        .compile(files, proto_includes)?;
-    Ok(())
-=======
     let pb = tonic_build::configure()
         .build_server(false)
         .out_dir(out_dir)
@@ -67,7 +58,6 @@
     let pb = pb.build_client(false).build_transport(false);
 
     pb.compile(files, proto_includes)
->>>>>>> 85e3fb23
 }
 
 fn abs_path(path: &PathBuf) -> PathBuf {
