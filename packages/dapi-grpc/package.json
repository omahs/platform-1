{
  "name": "@dashevo/dapi-grpc",
<<<<<<< HEAD
  "version": "0.24.0-dev.12",
=======
  "version": "0.23.2",
>>>>>>> bfca33c6
  "description": "DAPI GRPC definition file and generated clients",
  "browser": "browser.js",
  "main": "node.js",
  "scripts": {
    "build": "yarn exec scripts/build.sh && yarn exec scripts/patch-protobuf-js.sh",
    "lint": "eslint .",
    "prepublishOnly": "yarn run build",
    "test": "yarn run test:unit",
    "test:unit": "mocha './test/unit/**/*.spec.js'"
  },
  "contributors": [
    {
      "name": "Ivan Shumkov",
      "email": "shumkov@dash.org",
      "url": "https://github.com/shumkov"
    },
    {
      "name": "Anton Suprunchuk",
      "email": "anton.suprunchuk@dash.org",
      "url": "https://github.com/antouhou"
    }
  ],
  "repository": {
    "type": "git",
    "url": "git+https://github.com/dashevo/dapi-grpc.git"
  },
  "license": "MIT",
  "bugs": {
    "url": "https://github.com/dashevo/dapi-grpc/issues"
  },
  "homepage": "https://github.com/dashevo/dapi-grpc#readme",
  "dependencies": {
    "@dashevo/grpc-common": "workspace:*",
    "@dashevo/protobufjs": "6.10.5",
    "@grpc/grpc-js": "^1.3.7",
    "@improbable-eng/grpc-web": "^0.15.0",
    "google-protobuf": "^3.12.2",
    "long": "^5.2.0"
  },
  "devDependencies": {
    "chai": "^4.3.4",
    "chai-as-promised": "^7.1.1",
    "dirty-chai": "^2.0.1",
    "eslint": "^7.32.0",
    "eslint-config-airbnb-base": "^14.2.1",
    "eslint-plugin-import": "^2.24.2",
    "mocha": "^9.1.2",
    "mocha-sinon": "^2.1.2",
    "sinon": "^11.1.2",
    "sinon-chai": "^3.7.0"
  }
}<|MERGE_RESOLUTION|>--- conflicted
+++ resolved
@@ -1,10 +1,6 @@
 {
   "name": "@dashevo/dapi-grpc",
-<<<<<<< HEAD
   "version": "0.24.0-dev.12",
-=======
-  "version": "0.23.2",
->>>>>>> bfca33c6
   "description": "DAPI GRPC definition file and generated clients",
   "browser": "browser.js",
   "main": "node.js",
