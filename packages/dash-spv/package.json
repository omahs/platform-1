{
  "name": "@dashevo/dash-spv",
<<<<<<< HEAD
  "version": "0.24.0-dev.8",
=======
  "version": "0.23.0",
>>>>>>> 5b251e8c
  "description": "Repository containing SPV functions used by @dashevo",
  "main": "index.js",
  "scripts": {
    "test": "mocha test/ --no-timeouts --recursive",
    "build": "",
    "lint": "eslint .",
    "lint:fix": "eslint . --fix"
  },
  "author": "",
  "license": "MIT",
  "dependencies": {
    "@dashevo/dark-gravity-wave": "^1.1.1",
    "@dashevo/dash-util": "^2.0.3",
    "@dashevo/dashcore-lib": "~0.19.44",
    "levelup": "^4.4.0",
    "memdown": "^5.1.0"
  },
  "devDependencies": {
    "chai": "^4.3.4",
    "eslint": "^7.32.0",
    "eslint-config-airbnb-base": "^14.2.1",
    "eslint-plugin-import": "^2.24.2",
    "mocha": "^9.1.2",
    "should": "^13.2.3"
  }
}<|MERGE_RESOLUTION|>--- conflicted
+++ resolved
@@ -1,10 +1,6 @@
 {
   "name": "@dashevo/dash-spv",
-<<<<<<< HEAD
   "version": "0.24.0-dev.8",
-=======
-  "version": "0.23.0",
->>>>>>> 5b251e8c
   "description": "Repository containing SPV functions used by @dashevo",
   "main": "index.js",
   "scripts": {
