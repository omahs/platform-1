use drive::dpp::identity::{IdentityPublicKey, KeyID, KeyType, Purpose, SecurityLevel};
use drive::drive::block_info::BlockInfo;
use drive::drive::flags::StorageFlags;
use drive::fee_pools::epochs::Epoch;
use drive::grovedb::reference_path::ReferencePathType;
use drive::grovedb::{Element, PathQuery, Query, SizedQuery};
use neon::prelude::*;
use neon::types::buffer::TypedArray;
use num::FromPrimitive;
use std::borrow::Borrow;

fn element_to_string(element: &Element) -> &'static str {
    match element {
        Element::Item(..) => "item",
        Element::SumItem(..) => "sumItem",
        Element::Reference(..) => "reference",
        Element::Tree(..) => "tree",
        Element::SumTree(..) => "sumTree",
    }
}

pub fn js_object_to_element<'a, C: Context<'a>>(
    cx: &mut C,
    js_object: Handle<JsObject>,
) -> NeonResult<Element> {
    let js_element_type: Handle<JsString> = js_object.get(cx, "type")?;

    let element_type: String = js_element_type.value(cx);

    let js_element_epoch: Option<Handle<JsNumber>> = js_object.get_opt(cx, "epoch")?;

    let element_flags = if let Some(js_epoch) = js_element_epoch {
        let epoch = u16::try_from(js_epoch.value(cx) as i64)
            .or_else(|_| cx.throw_range_error("`epochs` must fit in u16"))?;

        let js_maybe_owner_id: Option<Handle<JsBuffer>> = js_object.get_opt(cx, "ownerId")?;

        let maybe_owner_id = js_maybe_owner_id
            .map(|js_buffer| js_buffer_to_identifier(cx, js_buffer))
            .transpose()?;

        let storage_flags = StorageFlags::new_single_epoch(epoch, maybe_owner_id);

        storage_flags.to_some_element_flags()
    } else {
        None
    };

    match element_type.as_str() {
        "item" => {
            let js_buffer: Handle<JsBuffer> = js_object.get(cx, "value")?;
            let item = js_buffer_to_vec_u8(js_buffer, cx);

            Ok(Element::new_item_with_flags(item, element_flags))
        }
        "reference" => {
            let js_object: Handle<JsObject> = js_object.get(cx, "value")?;
            let reference = js_object_to_reference(cx, js_object)?;

            Ok(Element::new_reference_with_flags(reference, element_flags))
        }
        "tree" => Ok(Element::empty_tree_with_flags(element_flags)),
        _ => cx.throw_error(format!("Unexpected element type {}", element_type)),
    }
}

fn js_object_to_reference<'a, C: Context<'a>>(
    cx: &mut C,
    js_object: Handle<JsObject>,
) -> NeonResult<ReferencePathType> {
    let js_reference_type: Handle<JsString> = js_object.get(cx, "type")?;
    let reference_type: String = js_reference_type.value(cx);

    match reference_type.as_str() {
        "absolutePathReference" => {
            let js_path: Handle<JsArray> = js_object.get(cx, "path")?;
            let path = js_array_of_buffers_to_vec(js_path, cx)?;

            Ok(ReferencePathType::AbsolutePathReference(path))
        }
        "upstreamRootHeightReference" => {
            let js_path: Handle<JsArray> = js_object.get(cx, "path")?;
            let path = js_array_of_buffers_to_vec(js_path, cx)?;

            let js_relativity_index: Handle<JsNumber> = js_object.get(cx, "relativityIndex")?;
            let relativity_index_f64: f64 = js_relativity_index.value(cx);
            let relativity_index_option: Option<u8> = FromPrimitive::from_f64(relativity_index_f64);
            let relativity_index: u8 = relativity_index_option
                .ok_or(())
                .or_else(|_| cx.throw_error("cannot convert relativity_index from f64 to u8"))?;

            Ok(ReferencePathType::UpstreamRootHeightReference(
                relativity_index,
                path,
            ))
        }
        "upstreamFromElementHeightReference" => {
            let js_path: Handle<JsArray> = js_object.get(cx, "path")?;
            let path = js_array_of_buffers_to_vec(js_path, cx)?;

            let js_relativity_index: Handle<JsNumber> = js_object.get(cx, "relativityIndex")?;
            let relativity_index_f64: f64 = js_relativity_index.value(cx);
            let relativity_index_option: Option<u8> = FromPrimitive::from_f64(relativity_index_f64);
            let relativity_index: u8 = relativity_index_option
                .ok_or(())
                .or_else(|_| cx.throw_error("cannot convert relativity_index from f64 to u8"))?;

            Ok(ReferencePathType::UpstreamFromElementHeightReference(
                relativity_index,
                path,
            ))
        }
        "cousinReference" => {
            let js_key: Handle<JsBuffer> = js_object.get(cx, "key")?;
            let key = js_buffer_to_vec_u8(js_key, cx);

            Ok(ReferencePathType::CousinReference(key))
        }
        "siblingReference" => {
            let js_key: Handle<JsBuffer> = js_object.get(cx, "key")?;
            let key = js_buffer_to_vec_u8(js_key, cx);

            Ok(ReferencePathType::SiblingReference(key))
        }
        _ => cx.throw_error(format!("Unexpected reference type {}", reference_type)),
    }
}

pub fn element_to_js_object<'a, C: Context<'a>>(
    cx: &mut C,
    element: Element,
) -> NeonResult<Handle<'a, JsValue>> {
    let js_object = cx.empty_object();
    let js_type_string = cx.string(element_to_string(&element));
    js_object.set(cx, "type", js_type_string)?;

    let maybe_js_value: Option<Handle<JsValue>> = match element {
        Element::Item(item, _) => {
            let js_buffer = JsBuffer::external(cx, item);
            Some(js_buffer.upcast())
        }
<<<<<<< HEAD
        Element::SumItem(item, _) => {
            let js_number = JsNumber::new(cx, item as f64);
            Some(js_number.upcast())
=======
        Element::SumItem(number, _) => {
            let js_number = cx.number(number as f64).upcast();
            Some(js_number)
>>>>>>> 774d1ce9
        }
        Element::Reference(reference, _, _) => {
            let reference = reference_to_dictionary(cx, reference)?;
            Some(reference)
        }
        Element::Tree(Some(tree), _) | Element::SumTree(Some(tree), ..) => {
            let js_buffer = JsBuffer::external(cx, tree);
            Some(js_buffer.upcast())
        }
        Element::Tree(None, _) | Element::SumTree(None, ..) => None,
    };

    if let Some(js_value) = maybe_js_value {
        js_object.set(cx, "value", js_value)?;
    }

    Ok(js_object.upcast())
}

pub fn nested_vecs_to_js<'a, C: Context<'a>>(
    cx: &mut C,
    v: Vec<Vec<u8>>,
) -> NeonResult<Handle<'a, JsValue>> {
    let js_array: Handle<JsArray> = cx.empty_array();

    for (index, bytes) in v.iter().enumerate() {
        let js_buffer = JsBuffer::external(cx, bytes.clone());
        let js_value = js_buffer.as_value(cx);
        js_array.set(cx, index as u32, js_value)?;
    }

    Ok(js_array.upcast())
}

pub fn reference_to_dictionary<'a, C: Context<'a>>(
    cx: &mut C,
    reference: ReferencePathType,
) -> NeonResult<Handle<'a, JsValue>> {
    let js_object: Handle<JsObject> = cx.empty_object();

    match reference {
        ReferencePathType::AbsolutePathReference(path) => {
            let js_type_name = cx.string("absolutePathReference");
            let js_path = nested_vecs_to_js(cx, path)?;

            js_object.set(cx, "type", js_type_name)?;
            js_object.set(cx, "path", js_path)?;
        }
        ReferencePathType::UpstreamRootHeightReference(relativity_index, path) => {
            let js_type_name = cx.string("upstreamRootHeightReference");
            let js_relativity_index = cx.number(relativity_index);
            let js_path = nested_vecs_to_js(cx, path)?;

            js_object.set(cx, "type", js_type_name)?;
            js_object.set(cx, "relativityIndex", js_relativity_index)?;
            js_object.set(cx, "path", js_path)?;
        }
        ReferencePathType::UpstreamFromElementHeightReference(relativity_index, path) => {
            let js_type_name = cx.string("upstreamFromElementHeightReference");
            let js_relativity_index = cx.number(relativity_index);
            let js_path = nested_vecs_to_js(cx, path)?;

            js_object.set(cx, "type", js_type_name)?;
            js_object.set(cx, "relativityIndex", js_relativity_index)?;
            js_object.set(cx, "path", js_path)?;
        }
        ReferencePathType::CousinReference(key) => {
            let js_type_name = cx.string("cousinReference");
            let js_key = JsBuffer::external(cx, key);

            js_object.set(cx, "type", js_type_name)?;
            js_object.set(cx, "key", js_key)?;
        }
        ReferencePathType::SiblingReference(key) => {
            let js_type_name = cx.string("siblingReference");
            let js_key = JsBuffer::external(cx, key);

            js_object.set(cx, "type", js_type_name)?;
            js_object.set(cx, "key", js_key)?;
        }
        ReferencePathType::RemovedCousinReference(path) => {
            let js_type_name = cx.string("removedCousinReference");
            let js_path = nested_vecs_to_js(cx, path)?;

            js_object.set(cx, "type", js_type_name)?;
            js_object.set(cx, "path", js_path)?;
        }
    }

    Ok(js_object.upcast())
}

pub fn js_buffer_to_identifier<'a, C: Context<'a>>(
    cx: &mut C,
    js_buffer: Handle<JsBuffer>,
) -> NeonResult<[u8; 32]> {
    // let guard = cx.lock();

    let key_memory_view = js_buffer.borrow();

    // let key_buffer = js_buffer.deref();
    // let key_memory_view = js_buffer.borrow(&guard);
    let key_slice: &[u8] = key_memory_view.as_slice(cx);
    <[u8; 32]>::try_from(key_slice).or_else(|_| cx.throw_type_error("hash must be 32 bytes long"))
}

pub fn js_buffer_to_vec_u8<'a, C: Context<'a>>(js_buffer: Handle<JsBuffer>, cx: &mut C) -> Vec<u8> {
    // let guard = cx.lock();

    let key_memory_view = js_buffer.borrow();

    // let key_buffer = js_buffer.deref();
    // let key_memory_view = js_buffer.borrow(&guard);
    let key_slice: &[u8] = key_memory_view.as_slice(cx);
    key_slice.to_vec()
}

pub fn js_array_of_buffers_to_vec<'a, C: Context<'a>>(
    js_array: Handle<JsArray>,
    cx: &mut C,
) -> NeonResult<Vec<Vec<u8>>> {
    let buf_vec = js_array.to_vec(cx)?;
    let mut vec: Vec<Vec<u8>> = Vec::with_capacity(buf_vec.len());

    for buf in buf_vec {
        let js_buffer_handle = buf.downcast_or_throw::<JsBuffer, _>(cx)?;
        vec.push(js_buffer_to_vec_u8(js_buffer_handle, cx));
    }

    Ok(vec)
}

pub fn js_value_to_option<'a, T: Value, C: Context<'a>>(
    js_value: Handle<'a, JsValue>,
    cx: &mut C,
) -> NeonResult<Option<Handle<'a, T>>> {
    if js_value.is_a::<JsNull, _>(cx) || js_value.is_a::<JsUndefined, _>(cx) {
        Ok(None)
    } else {
        Ok(Some(js_value.downcast_or_throw::<T, _>(cx)?))
    }
}

fn js_object_get_vec_u8<'a, C: Context<'a>>(
    js_object: Handle<JsObject>,
    field: &str,
    cx: &mut C,
) -> NeonResult<Vec<u8>> {
    let buffer: Handle<JsBuffer> = js_object.get(cx, field)?;

    Ok(js_buffer_to_vec_u8(buffer, cx))
}

fn js_object_to_query<'a, C: Context<'a>>(
    js_object: Handle<JsObject>,
    cx: &mut C,
) -> NeonResult<Query> {
    let items: Handle<JsArray> = js_object.get(cx, "items")?;
    let mut query = Query::new();
    for js_item in items.to_vec(cx)? {
        let item = js_item.downcast_or_throw::<JsObject, _>(cx)?;

        let item_type: Handle<JsString> = item.get(cx, "type")?;
        let item_type = item_type.value(cx);

        match item_type.as_ref() {
            "key" => {
                query.insert_key(js_object_get_vec_u8(item, "key", cx)?);
            }
            "range" => {
                let from = js_object_get_vec_u8(item, "from", cx)?;
                let to = js_object_get_vec_u8(item, "to", cx)?;
                query.insert_range(from..to);
            }
            "rangeInclusive" => {
                let from = js_object_get_vec_u8(item, "from", cx)?;
                let to = js_object_get_vec_u8(item, "to", cx)?;
                query.insert_range_inclusive(from..=to);
            }
            "rangeFull" => {
                query.insert_all();
            }
            "rangeFrom" => {
                query.insert_range_from(js_object_get_vec_u8(item, "from", cx)?..);
            }
            "rangeTo" => {
                query.insert_range_to(..js_object_get_vec_u8(item, "to", cx)?);
            }
            "rangeToInclusive" => {
                query.insert_range_to_inclusive(..=js_object_get_vec_u8(item, "to", cx)?);
            }
            "rangeAfter" => {
                query.insert_range_after(js_object_get_vec_u8(item, "after", cx)?..);
            }
            "rangeAfterTo" => {
                let after = js_object_get_vec_u8(item, "after", cx)?;
                let to = js_object_get_vec_u8(item, "to", cx)?;
                query.insert_range_after_to(after..to);
            }
            "rangeAfterToInclusive" => {
                let after = js_object_get_vec_u8(item, "after", cx)?;
                let to = js_object_get_vec_u8(item, "to", cx)?;
                query.insert_range_after_to_inclusive(after..=to);
            }
            _ => {
                cx.throw_range_error("query item type is not supported")?;
            }
        }
    }

    let subquery_key = js_value_to_option::<JsBuffer, _>(js_object.get(cx, "subqueryKey")?, cx)?
        .map(|x| js_buffer_to_vec_u8(x, cx));
    let subquery = js_value_to_option::<JsObject, _>(js_object.get(cx, "subquery")?, cx)?
        .map(|x| js_object_to_query(x, cx))
        .transpose()?;
    let left_to_right = js_value_to_option::<JsBoolean, _>(js_object.get(cx, "leftToRight")?, cx)?
        .map(|x| x.value(cx));

    query.default_subquery_branch.subquery_key = subquery_key;
    query.default_subquery_branch.subquery = subquery.map(Box::new);
    query.left_to_right = left_to_right.unwrap_or(true);

    Ok(query)
}

fn js_object_to_sized_query<'a, C: Context<'a>>(
    js_object: Handle<JsObject>,
    cx: &mut C,
) -> NeonResult<SizedQuery> {
    let query: Handle<JsObject> = js_object.get(cx, "query")?;
    let query = js_object_to_query(query, cx)?;

    let limit: Option<u16> = js_value_to_option::<JsNumber, _>(js_object.get(cx, "limit")?, cx)?
        .map(|x| {
            u16::try_from(x.value(cx) as i64)
                .or_else(|_| cx.throw_range_error("`limit` must fit in u16"))
        })
        .transpose()?;
    let offset: Option<u16> = js_value_to_option::<JsNumber, _>(js_object.get(cx, "offset")?, cx)?
        .map(|x| {
            u16::try_from(x.value(cx) as i64)
                .or_else(|_| cx.throw_range_error("`offset` must fit in u16"))
        })
        .transpose()?;

    Ok(SizedQuery::new(query, limit, offset))
}

pub fn js_path_query_to_path_query<'a, C: Context<'a>>(
    js_path_query: Handle<JsObject>,
    cx: &mut C,
) -> NeonResult<PathQuery> {
    let path = js_array_of_buffers_to_vec(js_path_query.get(cx, "path")?, cx)?;
    let query = js_object_to_sized_query(js_path_query.get(cx, "query")?, cx)?;

    Ok(PathQuery::new(path, query))
}

pub fn js_object_to_block_info<'a, C: Context<'a>>(
    js_object: Handle<JsObject>,
    cx: &mut C,
) -> NeonResult<BlockInfo> {
    let js_height: Handle<JsNumber> = js_object.get(cx, "height")?;
    let js_epoch: Handle<JsNumber> = js_object.get(cx, "epoch")?;
    let js_time: Handle<JsNumber> = js_object.get(cx, "timeMs")?;

    let epoch = Epoch::new(js_epoch.value(cx) as u16);

    let block_info = BlockInfo {
        height: js_height.value(cx) as u64,
        time_ms: js_time.value(cx) as u64,
        epoch,
    };

    Ok(block_info)
}

pub fn js_object_to_identity_public_key<'a, C: Context<'a>>(
    js_object: Handle<JsObject>,
    cx: &mut C,
) -> NeonResult<IdentityPublicKey> {
    let js_id: Handle<JsNumber> = js_object.get(cx, "id")?;
    let js_purpose: Handle<JsNumber> = js_object.get(cx, "purpose")?;
    let js_security_level: Handle<JsNumber> = js_object.get(cx, "securityLevel")?;
    let js_key_type: Handle<JsNumber> = js_object.get(cx, "type")?;
    let js_read_only: Handle<JsBoolean> = js_object.get(cx, "readOnly")?;
    let js_data: Handle<JsBuffer> = js_object.get(cx, "data")?;
    let js_disabled_at: Handle<JsValue> = js_object.get(cx, "disabledAt")?;

    let id = js_id.value(cx) as KeyID;

    let purpose = Purpose::try_from(js_purpose.value(cx) as u8)
        .or_else(|_| cx.throw_range_error("`purpose` value is incorrect"))?;

    let security_level = SecurityLevel::try_from(js_security_level.value(cx) as u8)
        .or_else(|_| cx.throw_range_error("`securityLevel` value is incorrect"))?;

    let key_type = KeyType::try_from(js_key_type.value(cx) as u8)
        .or_else(|_| cx.throw_range_error("`keyType` value is incorrect"))?;

    let read_only = js_read_only.value(cx);

    let data = js_buffer_to_vec_u8(js_data, cx);

    let disabled_at: Option<u64> = js_value_to_option::<JsNumber, _>(js_disabled_at, cx)?
        .map(|x| {
            u64::try_from(x.value(cx) as i64)
                .or_else(|_| cx.throw_range_error("`offset` must fit in u16"))
        })
        .transpose()?;

    Ok(IdentityPublicKey {
        id,
        purpose,
        security_level,
        key_type,
        read_only,
        data,
        disabled_at,
    })
}

pub fn js_array_to_keys<'a, C: Context<'a>>(
    js_array: Handle<JsArray>,
    cx: &mut C,
) -> NeonResult<Vec<IdentityPublicKey>> {
    let keys = js_array
        .to_vec(cx)?
        .into_iter()
        .map(|js_value| {
            let js_key = js_value.downcast_or_throw::<JsObject, _>(cx)?;
            let key = js_object_to_identity_public_key(js_key, cx)?;

            Ok(key)
        })
        .collect::<Result<_, _>>()?;

    Ok(keys)
}<|MERGE_RESOLUTION|>--- conflicted
+++ resolved
@@ -139,15 +139,9 @@
             let js_buffer = JsBuffer::external(cx, item);
             Some(js_buffer.upcast())
         }
-<<<<<<< HEAD
-        Element::SumItem(item, _) => {
-            let js_number = JsNumber::new(cx, item as f64);
-            Some(js_number.upcast())
-=======
         Element::SumItem(number, _) => {
             let js_number = cx.number(number as f64).upcast();
             Some(js_number)
->>>>>>> 774d1ce9
         }
         Element::Reference(reference, _, _) => {
             let reference = reference_to_dictionary(cx, reference)?;
