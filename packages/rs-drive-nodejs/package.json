--- conflicted
+++ resolved
@@ -18,11 +18,7 @@
   "license": "MIT",
   "devDependencies": {
     "@dashevo/bls": "~1.2.9",
-<<<<<<< HEAD
     "@dashevo/dashcore-lib": "github:dashpay/dashcore-lib#eb06ed89bea5e287612729aac58dc22546dc252a",
-=======
-    "@dashevo/dashcore-lib": "~0.20.2",
->>>>>>> d1915732
     "@dashevo/withdrawals-contract": "workspace:*",
     "chai": "^4.3.4",
     "chai-as-promised": "^7.1.1",
