--- conflicted
+++ resolved
@@ -19,7 +19,9 @@
     timeout = 1000;
     selfSigned = false;
 
-<<<<<<< HEAD
+    // eslint-disable-next-line
+    this.sinon.stub(globalThis, 'fetch');
+
     const options = { timeout };
 
     const url = `${protocol}://${host}:${port}`;
@@ -70,10 +72,6 @@
         { timeout: undefined },
       )
       .resolves({ status: 200, data: { result: null, error: { message: 'Invalid data for error.data', data: 'additional data here', code: -1 } } });
-=======
-    // eslint-disable-next-line
-    this.sinon.stub(globalThis, 'fetch');
->>>>>>> 968901f4
   });
 
   afterEach(() => {
