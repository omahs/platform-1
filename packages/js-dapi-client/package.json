--- conflicted
+++ resolved
@@ -28,11 +28,7 @@
   "dependencies": {
     "@dashevo/dapi-grpc": "workspace:*",
     "@dashevo/dash-spv": "workspace:*",
-<<<<<<< HEAD
     "@dashevo/dashcore-lib": "github:dashpay/dashcore-lib#eb06ed89bea5e287612729aac58dc22546dc252a",
-=======
-    "@dashevo/dashcore-lib": "~0.20.2",
->>>>>>> d1915732
     "@dashevo/dpp": "workspace:*",
     "@dashevo/grpc-common": "workspace:*",
     "@dashevo/wasm-dpp": "workspace:*",
