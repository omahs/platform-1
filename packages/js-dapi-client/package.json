--- conflicted
+++ resolved
@@ -1,10 +1,6 @@
 {
   "name": "@dashevo/dapi-client",
-<<<<<<< HEAD
   "version": "0.22.0-dev.7",
-=======
-  "version": "0.21.8",
->>>>>>> 1d676fff
   "description": "Client library used to access Dash DAPI endpoints",
   "main": "lib/DAPIClient.js",
   "contributors": [
@@ -31,12 +27,8 @@
   ],
   "dependencies": {
     "@dashevo/dapi-grpc": "workspace:~",
-<<<<<<< HEAD
     "@dashevo/dash-spv": "github:dashevo/dash-spv",
-    "@dashevo/dashcore-lib": "~0.19.29",
-=======
     "@dashevo/dashcore-lib": "~0.19.30",
->>>>>>> 1d676fff
     "@dashevo/dpp": "workspace:~",
     "@dashevo/grpc-common": "workspace:~",
     "@grpc/grpc-js": "^1.3.7",
