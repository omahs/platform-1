--- conflicted
+++ resolved
@@ -310,16 +310,9 @@
             Ok(()) => Ok(true),
             Err(protocol_error) => match &protocol_error {
                 ProtocolError::AbstractConsensusError(err) => match err.as_ref() {
-<<<<<<< HEAD
-                    ConsensusSignatureErrorVariant(err) => match err {
-                        SignatureError::InvalidStateTransitionSignatureError => Ok(false),
-                        _ => Err(protocol_error),
-                    },
-=======
                     ConsensusSignatureErrorVariant(
                         SignatureError::InvalidStateTransitionSignatureError,
                     ) => Ok(false),
->>>>>>> b741762b
                     _ => Err(protocol_error),
                 },
                 _ => Err(protocol_error),
