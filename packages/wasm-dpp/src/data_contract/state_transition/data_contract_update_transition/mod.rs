--- conflicted
+++ resolved
@@ -84,14 +84,6 @@
         self.0.state_transition_protocol_version()
     }
 
-<<<<<<< HEAD
-    #[wasm_bindgen(js_name=getEntropy)]
-    pub fn get_entropy(&self) -> Buffer {
-        Buffer::from_bytes_owned(self.0.data_contract().entropy.to_vec())
-    }
-
-=======
->>>>>>> 88592afa
     #[wasm_bindgen(js_name=getOwnerId)]
     pub fn get_owner_id(&self) -> IdentifierWrapper {
         (*self.0.get_owner_id()).into()
