--- conflicted
+++ resolved
@@ -27,10 +27,7 @@
 
 mod bls_adapter;
 mod buffer;
-<<<<<<< HEAD
-=======
 mod decode_protocol_entity;
->>>>>>> 566533d4
 mod entropy_generator;
 mod lodash;
 mod validation;