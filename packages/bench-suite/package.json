--- conflicted
+++ resolved
@@ -1,11 +1,7 @@
 {
   "name": "@dashevo/bench-suite",
   "private": true,
-<<<<<<< HEAD
   "version": "0.24.0-dev.1",
-=======
-  "version": "0.23.0-alpha.6",
->>>>>>> 0415327f
   "description": "Dash Platform benchmark tool",
   "scripts": {
     "bench": "node ./bin/bench.js",
