// MIT LICENSE
//
// Copyright (c) 2021 Dash Core Group
//
// Permission is hereby granted, free of charge, to any
// person obtaining a copy of this software and associated
// documentation files (the "Software"), to deal in the
// Software without restriction, including without
// limitation the rights to use, copy, modify, merge,
// publish, distribute, sublicense, and/or sell copies of
// the Software, and to permit persons to whom the Software
// is furnished to do so, subject to the following
// conditions:
//
// The above copyright notice and this permission notice
// shall be included in all copies or substantial portions
// of the Software.
//
// THE SOFTWARE IS PROVIDED "AS IS", WITHOUT WARRANTY OF
// ANY KIND, EXPRESS OR IMPLIED, INCLUDING BUT NOT LIMITED
// TO THE WARRANTIES OF MERCHANTABILITY, FITNESS FOR A
// PARTICULAR PURPOSE AND NONINFRINGEMENT. IN NO EVENT
// SHALL THE AUTHORS OR COPYRIGHT HOLDERS BE LIABLE FOR ANY
// CLAIM, DAMAGES OR OTHER LIABILITY, WHETHER IN AN ACTION
// OF CONTRACT, TORT OR OTHERWISE, ARISING FROM, OUT OF OR
// IN CONNECTION WITH THE SOFTWARE OR THE USE OR OTHER
// DEALINGS IN THE SOFTWARE.
//

//! Fee Distribution to Proposers.
//!
//! This module defines structs and functions related to distributing fees to proposers.
//!

use crate::error::execution::ExecutionError;

use crate::abci::messages::BlockFees;
use crate::error::Error;
use crate::platform::Platform;
use drive::drive::batch::GroveDbOpBatch;
use drive::error::fee::FeeError;
<<<<<<< HEAD
use drive::fee::op::DriveOperation;
use drive::fee::FeeResult;
=======
use drive::fee::credits::Credits;
use drive::fee::epoch::GENESIS_EPOCH_INDEX;
>>>>>>> 3b7bc40a
use drive::fee_pools::epochs::Epoch;
use drive::fee_pools::{
    update_storage_fee_distribution_pool_operation, update_unpaid_epoch_index_operation,
};
use drive::grovedb::TransactionArg;
use drive::{error, grovedb};
use rust_decimal::Decimal;
use rust_decimal_macros::dec;

/// Struct containing the number of proposers to be paid and the index of the epoch
/// they're to be paid from.
pub struct ProposersPayouts {
    /// Number of proposers to be paid
    pub proposers_paid_count: u16,
    /// Index of last epoch marked as paid
    pub paid_epoch_index: u16,
}

/// Struct containing the amount of processing and storage fees in the distribution pools
pub struct FeesInPools {
    /// Amount of processing fees in the distribution pools
    pub processing_fees: u64,
    /// Amount of storage fees in the distribution pools
    pub storage_fees: u64,
}

/// Struct containing info about an epoch containing fees that have not been paid out yet.
#[derive(Default)]
pub struct UnpaidEpoch {
    /// Index of the current epoch
    pub epoch_index: u16,
    /// Block height of the first block in the epoch
    pub start_block_height: u64,
    /// Block height of the last block in the epoch
    pub end_block_height: u64,
    /// Index of the next unpaid epoch
    pub next_unpaid_epoch_index: u16,
}

impl UnpaidEpoch {
    /// Counts and returns the number of blocks in the epoch
    fn block_count(&self) -> Result<u64, error::Error> {
        self.end_block_height
            .checked_sub(self.start_block_height)
            .ok_or(error::Error::Fee(FeeError::Overflow(
                "overflow for get_epoch_block_count",
            )))
    }
}

impl Platform {
    /// Adds operations to the op batch which distribute fees
    /// from the oldest unpaid epoch pool to proposers.
    ///
    /// Returns `ProposersPayouts` if there are any.
    pub fn add_distribute_fees_from_oldest_unpaid_epoch_pool_to_proposers_operations(
        &self,
        current_epoch_index: u16,
        cached_current_epoch_start_block_height: Option<u64>,
        transaction: TransactionArg,
        batch: &mut GroveDbOpBatch,
    ) -> Result<Option<ProposersPayouts>, Error> {
        let unpaid_epoch = self.find_oldest_epoch_needing_payment(
            current_epoch_index,
            cached_current_epoch_start_block_height,
            transaction,
        )?;

        if unpaid_epoch.is_none() {
            return Ok(None);
        }

        let unpaid_epoch = unpaid_epoch.unwrap();

        // Process more proposers at once if we have many unpaid epochs in past
        let proposers_limit: u16 = (current_epoch_index - unpaid_epoch.epoch_index) * 50;

        let proposers_paid_count = self.add_epoch_pool_to_proposers_payout_operations(
            &unpaid_epoch,
            proposers_limit,
            transaction,
            batch,
        )?;

        // if less then a limit paid then mark the epoch pool as paid
        if proposers_paid_count < proposers_limit {
            let unpaid_epoch_tree = Epoch::new(unpaid_epoch.epoch_index);

            unpaid_epoch_tree.add_mark_as_paid_operations(batch);

            batch.push(update_unpaid_epoch_index_operation(
                unpaid_epoch.next_unpaid_epoch_index,
            ));
        }

        // We paid to all epoch proposers last block. Since proposers paid count
        // was equal to proposers limit, we paid to 0 proposers this block
        if proposers_paid_count == 0 {
            return Ok(None);
        }

        Ok(Some(ProposersPayouts {
            proposers_paid_count,
            paid_epoch_index: unpaid_epoch.epoch_index,
        }))
    }

    /// Finds and returns the oldest epoch that hasn't been paid out yet.
    fn find_oldest_epoch_needing_payment(
        &self,
        current_epoch_index: u16,
        cached_current_epoch_start_block_height: Option<u64>,
        transaction: TransactionArg,
    ) -> Result<Option<UnpaidEpoch>, Error> {
        // Since we are paying for passed epochs there is nothing to do on genesis epoch
        if current_epoch_index == GENESIS_EPOCH_INDEX {
            return Ok(None);
        }

        let unpaid_epoch_index = self.drive.get_unpaid_epoch_index(transaction)?;

        // We pay for previous epochs only
        if unpaid_epoch_index == current_epoch_index {
            return Ok(None);
        }

        let unpaid_epoch = Epoch::new(unpaid_epoch_index);

        let start_block_height = self
            .drive
            .get_epoch_start_block_height(&unpaid_epoch, transaction)?;

        let (next_unpaid_epoch_index, end_block_height) = if unpaid_epoch.index
            == current_epoch_index - 1
        {
            // Use cached or committed block height for previous epoch
            let start_block_height = match cached_current_epoch_start_block_height {
                Some(start_block_height) => start_block_height,
                None => {
                    let current_epoch = Epoch::new(current_epoch_index);
                    self.drive
                        .get_epoch_start_block_height(&current_epoch, transaction)?
                }
            };

            (current_epoch_index, start_block_height)
        } else {
            // Find a next epoch with start block height if unpaid epoch was more than one epoch ago
            match self
                .drive
                .get_first_epoch_start_block_height_between_epochs(
                    unpaid_epoch.index,
                    current_epoch_index,
                    transaction,
                )? {
                // Only possible on epoch change of current epoch, when we have start_block_height batched but not committed yet
                None => match cached_current_epoch_start_block_height {
                    None => {
                        return Err(Error::Execution(ExecutionError::CorruptedCodeExecution(
                            "start_block_height must be present in current epoch or cached_next_epoch_start_block_height must be passed",
                        )));
                    }
                    Some(cached_current_epoch_start_block_height) => {
                        (current_epoch_index, cached_current_epoch_start_block_height)
                    }
                },
                Some(next_start_block_info) => next_start_block_info,
            }
        };

        // Use cached current epoch start block height only if we pay for the previous epoch

        Ok(Some(UnpaidEpoch {
            epoch_index: unpaid_epoch_index,
            next_unpaid_epoch_index,
            start_block_height,
            end_block_height,
        }))
    }

    /// Adds operations to the op batch which distribute the fees from an unpaid epoch pool
    /// to the total fees to be paid out to proposers and divides amongst masternode reward shares.
    ///
    /// Returns the number of proposers to be paid out.
    fn add_epoch_pool_to_proposers_payout_operations(
        &self,
        unpaid_epoch: &UnpaidEpoch,
        proposers_limit: u16,
        transaction: TransactionArg,
        batch: &mut GroveDbOpBatch,
    ) -> Result<u16, Error> {
        let mut drive_operations = vec![];
        let unpaid_epoch_tree = Epoch::new(unpaid_epoch.epoch_index);

        let total_fees = self
            .drive
            .get_epoch_total_credits_for_distribution(&unpaid_epoch_tree, transaction)
            .map_err(Error::Drive)?;

        let total_fees = Decimal::from(total_fees);

        // Calculate block count
        let unpaid_epoch_block_count = Decimal::from(unpaid_epoch.block_count()?);

        let proposers = self
            .drive
            .get_epoch_proposers(&unpaid_epoch_tree, proposers_limit, transaction)
            .map_err(Error::Drive)?;

        let proposers_len = proposers.len() as u16;

        let mut fee_leftovers = dec!(0.0);

        for (i, (proposer_tx_hash, proposed_block_count)) in proposers.iter().enumerate() {
            let i = i as u16;
            let proposed_block_count = Decimal::from(*proposed_block_count);

            let mut masternode_reward =
                (total_fees * proposed_block_count) / unpaid_epoch_block_count;

            let documents =
                self.get_reward_shares_list_for_masternode(proposer_tx_hash, transaction)?;

            for document in documents {
                let pay_to_id: [u8; 32] = document
                    .properties
                    .get("payToId")
                    .ok_or(Error::Execution(ExecutionError::DriveMissingData(
                        "payToId property is missing",
                    )))?
                    .as_bytes()
                    .ok_or(Error::Execution(ExecutionError::DriveIncoherence(
                        "payToId property type is not bytes",
                    )))?
                    .clone()
                    .try_into()
                    .map_err(|_| {
                        Error::Execution(ExecutionError::DriveIncoherence(
                            "payToId property type is not 32 bytes long",
                        ))
                    })?;

                // TODO this shouldn't be a percentage we need to update masternode share contract
                let share_percentage_integer: i64 = document
                    .properties
                    .get("percentage")
                    .ok_or(Error::Execution(ExecutionError::DriveMissingData(
                        "percentage property is missing",
                    )))?
                    .as_integer()
                    .ok_or(Error::Execution(ExecutionError::DriveIncoherence(
                        "percentage property type is not integer",
                    )))?
                    .try_into()
                    .map_err(|_| {
                        Error::Execution(ExecutionError::Overflow(
                            "percentage property cannot be converted to i64",
                        ))
                    })?;

                let share_percentage = Decimal::from(share_percentage_integer) / dec!(10000.0);

                let reward = masternode_reward * share_percentage;

                let reward_floored = reward.floor();

                // update masternode reward that would be paid later
                masternode_reward -= reward_floored;

                let reward_floored: u64 = reward_floored.try_into().map_err(|_| {
                    Error::Execution(ExecutionError::Overflow(
                        "can't convert reward to i64 from Decimal",
                    ))
                })?;

                // we need to pay out the reward
                self.drive.add_to_identity_balance_operations(
                    pay_to_id,
                    reward_floored,
                    &mut None,
                    transaction,
                    &mut drive_operations,
                )?;
            }

            // Since balance is an integer, we collect rewards remainder
            // and add leftovers to the latest proposer of the chunk
            let masternode_reward_floored = masternode_reward.floor();

            fee_leftovers += masternode_reward - masternode_reward_floored;

            let masternode_reward_given = if i == proposers_len - 1 {
                masternode_reward_floored + fee_leftovers
            } else {
                masternode_reward_floored
            };

            // Convert to integer, since identity balance is u64
            let masternode_reward_given: u64 =
                masternode_reward_given.floor().try_into().map_err(|_| {
                    Error::Execution(ExecutionError::Overflow(
                        "can't convert reward to i64 from Decimal",
                    ))
                })?;

            self.drive.add_to_identity_balance_operations(
                proposer_tx_hash.as_slice().try_into().map_err(|_| {
                    Error::Execution(ExecutionError::DriveIncoherence(
                        "proposer_tx_hash is not 32 bytes long",
                    ))
                })?,
                masternode_reward_given,
                &mut None,
                transaction,
                &mut drive_operations,
            )?;
        }

        let mut operations = DriveOperation::grovedb_operations_batch(&drive_operations);
        batch.append(&mut operations);

        // remove proposers we've paid out
        let proposer_pro_tx_hashes: Vec<Vec<u8>> =
            proposers.into_iter().map(|(hash, _)| hash).collect();

        unpaid_epoch_tree.add_delete_proposers_operations(proposer_pro_tx_hashes, batch);

        Ok(proposers_len)
    }

    /// Adds operations to an op batch which update total storage fees
    /// for the epoch considering fees from a new block.
    ///
    /// Returns `FeesInPools`
    pub fn add_distribute_block_fees_into_pools_operations(
        &self,
        current_epoch: &Epoch,
        block_fees: &BlockFees,
        cached_aggregated_storage_fees: Option<Credits>,
        transaction: TransactionArg,
        batch: &mut GroveDbOpBatch,
    ) -> Result<FeesInPools, Error> {
        // update epochs pool processing fees
        let epoch_processing_fees = self
            .drive
            .get_epoch_processing_credits_for_distribution(current_epoch, transaction)
            .or_else(|e| match e {
                // Handle epoch change when storage fees are not set yet
                error::Error::GroveDB(grovedb::Error::PathKeyNotFound(_)) => Ok(0u64),
                _ => Err(e),
            })?;

        let total_processing_fees = epoch_processing_fees + block_fees.processing_fee;

        batch.push(current_epoch.update_processing_fee_pool_operation(total_processing_fees)?);

        // update storage fee pool
        let storage_distribution_credits_in_fee_pool = match cached_aggregated_storage_fees {
            None => self
                .drive
                .get_aggregate_storage_fees_from_distribution_pool(transaction)?,
            Some(storage_fees) => storage_fees,
        };

        let total_storage_fees = storage_distribution_credits_in_fee_pool + block_fees.storage_fee;

        batch.push(update_storage_fee_distribution_pool_operation(
            storage_distribution_credits_in_fee_pool + block_fees.storage_fee,
        )?);

        Ok(FeesInPools {
            processing_fees: total_processing_fees,
            storage_fees: total_storage_fees,
        })
    }
}

#[cfg(test)]
mod tests {
    use super::*;

    use crate::common::helpers::setup::setup_platform_with_initial_state_structure;
    use drive::common::helpers::identities::create_test_masternode_identities_and_add_them_as_epoch_block_proposers;

    mod add_distribute_fees_from_oldest_unpaid_epoch_pool_to_proposers_operations {
        use super::*;

        use drive::error::Error as DriveError;

        #[test]
        fn test_nothing_to_distribute_if_there_is_no_epochs_needing_payment() {
            let platform = setup_platform_with_initial_state_structure();
            let transaction = platform.drive.grove.start_transaction();

            let current_epoch_index = 0;

            let mut batch = GroveDbOpBatch::new();

            let proposers_payouts = platform
                .add_distribute_fees_from_oldest_unpaid_epoch_pool_to_proposers_operations(
                    current_epoch_index,
                    None,
                    Some(&transaction),
                    &mut batch,
                )
                .expect("should distribute fees");

            assert!(proposers_payouts.is_none());
        }

        #[test]
        fn test_set_proposers_limit_50_for_one_unpaid_epoch() {
            let platform = setup_platform_with_initial_state_structure();
            let transaction = platform.drive.grove.start_transaction();

            // Create masternode reward shares contract
            platform.create_mn_shares_contract(Some(&transaction));

            // Create epochs

            let unpaid_epoch_tree_0 = Epoch::new(GENESIS_EPOCH_INDEX);

            let current_epoch_index = GENESIS_EPOCH_INDEX + 1;

            let epoch_tree_1 = Epoch::new(current_epoch_index);

            let mut batch = GroveDbOpBatch::new();

            unpaid_epoch_tree_0.add_init_current_operations(1.0, 1, 1, &mut batch);

            batch.push(
                unpaid_epoch_tree_0
                    .update_processing_fee_pool_operation(10000)
                    .expect("should add operation"),
            );

            let proposers_count = 100u16;

            epoch_tree_1.add_init_current_operations(
                1.0,
                proposers_count as u64 + 1,
                2,
                &mut batch,
            );

            platform
                .drive
                .grove_apply_batch(batch, false, Some(&transaction))
                .expect("should apply batch");

            create_test_masternode_identities_and_add_them_as_epoch_block_proposers(
                &platform.drive,
                &unpaid_epoch_tree_0,
                proposers_count,
                Some(59), //random number
                Some(&transaction),
            );

            let mut batch = GroveDbOpBatch::new();

            let proposer_payouts = platform
                .add_distribute_fees_from_oldest_unpaid_epoch_pool_to_proposers_operations(
                    current_epoch_index,
                    None,
                    Some(&transaction),
                    &mut batch,
                )
                .expect("should distribute fees");

            platform
                .drive
                .grove_apply_batch(batch, false, Some(&transaction))
                .expect("should apply batch");

            assert!(matches!(
                proposer_payouts,
                Some(ProposersPayouts {
                    proposers_paid_count: 50,
                    paid_epoch_index: 0
                })
            ));
        }

        #[test]
        fn test_increased_proposers_limit_to_100_for_two_unpaid_epochs() {
            let platform = setup_platform_with_initial_state_structure();
            let transaction = platform.drive.grove.start_transaction();

            // Create masternode reward shares contract
            platform.create_mn_shares_contract(Some(&transaction));

            // Create epochs

            let unpaid_epoch_tree_0 = Epoch::new(GENESIS_EPOCH_INDEX);
            let unpaid_epoch_tree_1 = Epoch::new(GENESIS_EPOCH_INDEX + 1);

            let current_epoch_index = GENESIS_EPOCH_INDEX + 2;

            let epoch_tree_2 = Epoch::new(current_epoch_index);

            let mut batch = GroveDbOpBatch::new();

            unpaid_epoch_tree_0.add_init_current_operations(1.0, 1, 1, &mut batch);

            batch.push(
                unpaid_epoch_tree_0
                    .update_processing_fee_pool_operation(10000)
                    .expect("should add operation"),
            );

            let proposers_count = 100u16;

            unpaid_epoch_tree_1.add_init_current_operations(
                1.0,
                proposers_count as u64 + 1,
                2,
                &mut batch,
            );

            epoch_tree_2.add_init_current_operations(
                1.0,
                proposers_count as u64 * 2 + 1,
                3,
                &mut batch,
            );

            platform
                .drive
                .grove_apply_batch(batch, false, Some(&transaction))
                .expect("should apply batch");

            create_test_masternode_identities_and_add_them_as_epoch_block_proposers(
                &platform.drive,
                &unpaid_epoch_tree_0,
                proposers_count,
                Some(57), //random number
                Some(&transaction),
            );

            create_test_masternode_identities_and_add_them_as_epoch_block_proposers(
                &platform.drive,
                &unpaid_epoch_tree_1,
                proposers_count,
                Some(58), //random number
                Some(&transaction),
            );

            let mut batch = GroveDbOpBatch::new();

            let proposer_payouts = platform
                .add_distribute_fees_from_oldest_unpaid_epoch_pool_to_proposers_operations(
                    current_epoch_index,
                    None,
                    Some(&transaction),
                    &mut batch,
                )
                .expect("should distribute fees");

            platform
                .drive
                .grove_apply_batch(batch, false, Some(&transaction))
                .expect("should apply batch");

            assert!(matches!(
                proposer_payouts,
                Some(ProposersPayouts {
                    proposers_paid_count: 100,
                    paid_epoch_index: 0
                })
            ));
        }

        #[test]
        fn test_increased_proposers_limit_to_150_for_three_unpaid_epochs() {
            let platform = setup_platform_with_initial_state_structure();
            let transaction = platform.drive.grove.start_transaction();

            // Create masternode reward shares contract
            platform.create_mn_shares_contract(Some(&transaction));

            // Create epochs

            let unpaid_epoch_tree_0 = Epoch::new(GENESIS_EPOCH_INDEX);
            let unpaid_epoch_tree_1 = Epoch::new(GENESIS_EPOCH_INDEX + 1);
            let unpaid_epoch_tree_2 = Epoch::new(GENESIS_EPOCH_INDEX + 2);

            let current_epoch_index = GENESIS_EPOCH_INDEX + 3;

            let epoch_tree_3 = Epoch::new(current_epoch_index);

            let mut batch = GroveDbOpBatch::new();

            unpaid_epoch_tree_0.add_init_current_operations(1.0, 1, 1, &mut batch);

            batch.push(
                unpaid_epoch_tree_0
                    .update_processing_fee_pool_operation(10000)
                    .expect("should add operation"),
            );

            let proposers_count = 200u16;

            unpaid_epoch_tree_1.add_init_current_operations(
                1.0,
                proposers_count as u64 + 1,
                2,
                &mut batch,
            );

            unpaid_epoch_tree_2.add_init_current_operations(
                1.0,
                proposers_count as u64 * 2 + 1,
                3,
                &mut batch,
            );

            epoch_tree_3.add_init_current_operations(
                1.0,
                proposers_count as u64 * 3 + 1,
                3,
                &mut batch,
            );

            platform
                .drive
                .grove_apply_batch(batch, false, Some(&transaction))
                .expect("should apply batch");

            create_test_masternode_identities_and_add_them_as_epoch_block_proposers(
                &platform.drive,
                &unpaid_epoch_tree_0,
                proposers_count,
                Some(62), //random number
                Some(&transaction),
            );

            create_test_masternode_identities_and_add_them_as_epoch_block_proposers(
                &platform.drive,
                &unpaid_epoch_tree_1,
                proposers_count,
                Some(61), //random number
                Some(&transaction),
            );

            create_test_masternode_identities_and_add_them_as_epoch_block_proposers(
                &platform.drive,
                &unpaid_epoch_tree_2,
                proposers_count,
                Some(60), //random number
                Some(&transaction),
            );

            let mut batch = GroveDbOpBatch::new();

            let proposer_payouts = platform
                .add_distribute_fees_from_oldest_unpaid_epoch_pool_to_proposers_operations(
                    current_epoch_index,
                    None,
                    Some(&transaction),
                    &mut batch,
                )
                .expect("should distribute fees");

            platform
                .drive
                .grove_apply_batch(batch, false, Some(&transaction))
                .expect("should apply batch");

            assert!(matches!(
                proposer_payouts,
                Some(ProposersPayouts {
                    proposers_paid_count: 150,
                    paid_epoch_index: 0
                })
            ));
        }

        #[test]
        fn test_mark_epoch_as_paid_and_update_next_update_epoch_index_if_all_proposers_paid() {
            let platform = setup_platform_with_initial_state_structure();
            let transaction = platform.drive.grove.start_transaction();

            // Create masternode reward shares contract
            platform.create_mn_shares_contract(Some(&transaction));

            let proposers_count = 10;
            let processing_fees = 10000;
            let storage_fees = 10000;

            let unpaid_epoch = Epoch::new(0);
            let current_epoch = Epoch::new(1);

            let mut batch = GroveDbOpBatch::new();

            unpaid_epoch.add_init_current_operations(1.0, 1, 1, &mut batch);

            batch.push(
                unpaid_epoch
                    .update_processing_fee_pool_operation(processing_fees)
                    .expect("should add operation"),
            );

            batch.push(
                unpaid_epoch
                    .update_storage_fee_pool_operation(storage_fees)
                    .expect("should add operation"),
            );

            current_epoch.add_init_current_operations(1.0, 2, 2, &mut batch);

            platform
                .drive
                .grove_apply_batch(batch, false, Some(&transaction))
                .expect("should apply batch");

            let proposers = create_test_masternode_identities_and_add_them_as_epoch_block_proposers(
                &platform.drive,
                &unpaid_epoch,
                proposers_count,
                Some(65), //random number
                Some(&transaction),
            );

            let mut batch = GroveDbOpBatch::new();

            let proposer_payouts = platform
                .add_distribute_fees_from_oldest_unpaid_epoch_pool_to_proposers_operations(
                    current_epoch.index,
                    None,
                    Some(&transaction),
                    &mut batch,
                )
                .expect("should distribute fees");

            platform
                .drive
                .grove_apply_batch(batch, false, Some(&transaction))
                .expect("should apply batch");

            match proposer_payouts {
                None => assert!(false, "proposers should be paid"),
                Some(payouts) => {
                    assert_eq!(payouts.proposers_paid_count, proposers_count);
                    assert_eq!(payouts.paid_epoch_index, 0);
                }
            }

            let next_unpaid_epoch_index = platform
                .drive
                .get_unpaid_epoch_index(Some(&transaction))
                .expect("should get unpaid epoch index");

            assert_eq!(next_unpaid_epoch_index, current_epoch.index);

            // check we've removed proposers tree
            let result = platform.drive.get_epochs_proposer_block_count(
                &unpaid_epoch,
                &proposers[0],
                Some(&transaction),
            );

            assert!(matches!(
                result,
                Err(DriveError::GroveDB(
                    grovedb::Error::PathParentLayerNotFound(_)
                ))
            ));
        }

        #[test]
        fn test_mark_epoch_as_paid_and_update_next_update_epoch_index_if_all_50_proposers_were_paid_last_block(
        ) {
            let platform = setup_platform_with_initial_state_structure();
            let transaction = platform.drive.grove.start_transaction();

            // Create masternode reward shares contract
            platform.create_mn_shares_contract(Some(&transaction));

            let proposers_count = 50;
            let processing_fees = 10000;
            let storage_fees = 10000;

            let unpaid_epoch = Epoch::new(0);
            let current_epoch = Epoch::new(1);

            let mut batch = GroveDbOpBatch::new();

            unpaid_epoch.add_init_current_operations(1.0, 1, 1, &mut batch);

            batch.push(
                unpaid_epoch
                    .update_processing_fee_pool_operation(processing_fees)
                    .expect("should add operation"),
            );

            batch.push(
                unpaid_epoch
                    .update_storage_fee_pool_operation(storage_fees)
                    .expect("should add operation"),
            );

            current_epoch.add_init_current_operations(1.0, 2, 2, &mut batch);

            platform
                .drive
                .grove_apply_batch(batch, false, Some(&transaction))
                .expect("should apply batch");

            let proposers = create_test_masternode_identities_and_add_them_as_epoch_block_proposers(
                &platform.drive,
                &unpaid_epoch,
                proposers_count,
                Some(66), //random number
                Some(&transaction),
            );

            let mut batch = GroveDbOpBatch::new();

            let proposer_payouts = platform
                .add_distribute_fees_from_oldest_unpaid_epoch_pool_to_proposers_operations(
                    current_epoch.index,
                    None,
                    Some(&transaction),
                    &mut batch,
                )
                .expect("should distribute fees");

            platform
                .drive
                .grove_apply_batch(batch, false, Some(&transaction))
                .expect("should apply batch");

            assert!(matches!(
                proposer_payouts,
                Some(ProposersPayouts {
                    proposers_paid_count: proposers_count,
                    paid_epoch_index: 0
                })
            ));

            // The Epoch 0 should still not marked as paid because proposers count == proposers limit
            let next_unpaid_epoch_index = platform
                .drive
                .get_unpaid_epoch_index(Some(&transaction))
                .expect("should get unpaid epoch index");

            assert_eq!(next_unpaid_epoch_index, unpaid_epoch.index);

            // Process one more block

            let mut batch = GroveDbOpBatch::new();

            let _proposer_payouts = platform
                .add_distribute_fees_from_oldest_unpaid_epoch_pool_to_proposers_operations(
                    current_epoch.index,
                    None,
                    Some(&transaction),
                    &mut batch,
                )
                .expect("should distribute fees");

            platform
                .drive
                .grove_apply_batch(batch, false, Some(&transaction))
                .expect("should apply batch");

            let next_unpaid_epoch_index = platform
                .drive
                .get_unpaid_epoch_index(Some(&transaction))
                .expect("should get unpaid epoch index");

            assert_eq!(next_unpaid_epoch_index, current_epoch.index);

            // check we've removed proposers tree
            let result = platform.drive.get_epochs_proposer_block_count(
                &unpaid_epoch,
                &proposers[0],
                Some(&transaction),
            );

            assert!(matches!(
                result,
                Err(DriveError::GroveDB(
                    grovedb::Error::PathParentLayerNotFound(_)
                ))
            ));
        }
    }

    mod find_oldest_epoch_needing_payment {
        use super::*;

        #[test]
        fn test_no_epoch_to_pay_on_genesis_epoch() {
            let platform = setup_platform_with_initial_state_structure();
            let transaction = platform.drive.grove.start_transaction();

            let unpaid_epoch = platform
                .find_oldest_epoch_needing_payment(GENESIS_EPOCH_INDEX, None, Some(&transaction))
                .expect("should find nothing");

            assert!(unpaid_epoch.is_none());
        }

        #[test]
        fn test_no_epoch_to_pay_if_oldest_unpaid_epoch_is_current_epoch() {
            let platform = setup_platform_with_initial_state_structure();
            let transaction = platform.drive.grove.start_transaction();

            let epoch_0_tree = Epoch::new(GENESIS_EPOCH_INDEX);

            let current_epoch_index = GENESIS_EPOCH_INDEX + 1;

            let epoch_1_tree = Epoch::new(current_epoch_index);

            let mut batch = GroveDbOpBatch::new();

            batch.push(epoch_0_tree.update_start_block_height_operation(1));
            batch.push(epoch_1_tree.update_start_block_height_operation(2));

            batch.push(update_unpaid_epoch_index_operation(1));

            platform
                .drive
                .grove_apply_batch(batch, false, Some(&transaction))
                .expect("should apply batch");

            let unpaid_epoch = platform
                .find_oldest_epoch_needing_payment(current_epoch_index, None, Some(&transaction))
                .expect("should find nothing");

            assert!(unpaid_epoch.is_none());
        }

        #[test]
        fn test_use_cached_current_start_block_height_as_end_block_if_unpaid_epoch_is_previous() {
            let platform = setup_platform_with_initial_state_structure();
            let transaction = platform.drive.grove.start_transaction();

            let epoch_0_tree = Epoch::new(GENESIS_EPOCH_INDEX);

            let current_epoch_index = GENESIS_EPOCH_INDEX + 1;

            let mut batch = GroveDbOpBatch::new();

            batch.push(epoch_0_tree.update_start_block_height_operation(1));

            platform
                .drive
                .grove_apply_batch(batch, false, Some(&transaction))
                .expect("should apply batch");

            let cached_current_epoch_start_block_height = Some(2);

            let unpaid_epoch = platform
                .find_oldest_epoch_needing_payment(
                    current_epoch_index,
                    cached_current_epoch_start_block_height,
                    Some(&transaction),
                )
                .expect("should find nothing");

            match unpaid_epoch {
                Some(unpaid_epoch) => {
                    assert_eq!(unpaid_epoch.epoch_index, 0);
                    assert_eq!(unpaid_epoch.next_unpaid_epoch_index, 1);
                    assert_eq!(unpaid_epoch.start_block_height, 1);
                    assert_eq!(unpaid_epoch.end_block_height, 2);

                    let block_count = unpaid_epoch
                        .block_count()
                        .expect("should calculate block count");

                    assert_eq!(block_count, 1);
                }
                None => unreachable!("unpaid epoch should be present"),
            }
        }

        #[test]
        fn test_use_stored_start_block_height_from_current_epoch_as_end_block_if_unpaid_epoch_is_previous(
        ) {
            let platform = setup_platform_with_initial_state_structure();
            let transaction = platform.drive.grove.start_transaction();

            let epoch_0_tree = Epoch::new(GENESIS_EPOCH_INDEX);

            let current_epoch_index = GENESIS_EPOCH_INDEX + 1;

            let epoch_1_tree = Epoch::new(current_epoch_index);

            let mut batch = GroveDbOpBatch::new();

            batch.push(epoch_0_tree.update_start_block_height_operation(1));
            batch.push(epoch_1_tree.update_start_block_height_operation(2));

            platform
                .drive
                .grove_apply_batch(batch, false, Some(&transaction))
                .expect("should apply batch");

            let unpaid_epoch = platform
                .find_oldest_epoch_needing_payment(current_epoch_index, None, Some(&transaction))
                .expect("should find nothing");

            match unpaid_epoch {
                Some(unpaid_epoch) => {
                    assert_eq!(unpaid_epoch.epoch_index, 0);
                    assert_eq!(unpaid_epoch.next_unpaid_epoch_index, 1);
                    assert_eq!(unpaid_epoch.start_block_height, 1);
                    assert_eq!(unpaid_epoch.end_block_height, 2);

                    let block_count = unpaid_epoch
                        .block_count()
                        .expect("should calculate block count");

                    assert_eq!(block_count, 1);
                }
                None => unreachable!("unpaid epoch should be present"),
            }
        }

        #[test]
        fn test_find_stored_next_start_block_as_end_block_if_unpaid_epoch_more_than_one_ago() {
            let platform = setup_platform_with_initial_state_structure();
            let transaction = platform.drive.grove.start_transaction();

            let epoch_0_tree = Epoch::new(GENESIS_EPOCH_INDEX);
            let epoch_1_tree = Epoch::new(GENESIS_EPOCH_INDEX + 1);

            let current_epoch_index = GENESIS_EPOCH_INDEX + 2;

            let epoch_2_tree = Epoch::new(current_epoch_index);

            let mut batch = GroveDbOpBatch::new();

            batch.push(epoch_0_tree.update_start_block_height_operation(1));
            batch.push(epoch_1_tree.update_start_block_height_operation(2));
            batch.push(epoch_2_tree.update_start_block_height_operation(3));

            platform
                .drive
                .grove_apply_batch(batch, false, Some(&transaction))
                .expect("should apply batch");

            let unpaid_epoch = platform
                .find_oldest_epoch_needing_payment(current_epoch_index, None, Some(&transaction))
                .expect("should find nothing");

            match unpaid_epoch {
                Some(unpaid_epoch) => {
                    assert_eq!(unpaid_epoch.epoch_index, 0);
                    assert_eq!(unpaid_epoch.next_unpaid_epoch_index, 1);
                    assert_eq!(unpaid_epoch.start_block_height, 1);
                    assert_eq!(unpaid_epoch.end_block_height, 2);

                    let block_count = unpaid_epoch
                        .block_count()
                        .expect("should calculate block count");

                    assert_eq!(block_count, 1);
                }
                None => unreachable!("unpaid epoch should be present"),
            }
        }

        #[test]
        fn test_use_cached_start_block_height_if_not_found_in_case_of_epoch_change() {
            let platform = setup_platform_with_initial_state_structure();
            let transaction = platform.drive.grove.start_transaction();

            let epoch_0_tree = Epoch::new(GENESIS_EPOCH_INDEX);

            let current_epoch_index = GENESIS_EPOCH_INDEX + 2;

            let mut batch = GroveDbOpBatch::new();

            batch.push(epoch_0_tree.update_start_block_height_operation(1));

            platform
                .drive
                .grove_apply_batch(batch, false, Some(&transaction))
                .expect("should apply batch");

            let cached_current_epoch_start_block_height = Some(2);

            let unpaid_epoch = platform
                .find_oldest_epoch_needing_payment(
                    current_epoch_index,
                    cached_current_epoch_start_block_height,
                    Some(&transaction),
                )
                .expect("should find nothing");

            match unpaid_epoch {
                Some(unpaid_epoch) => {
                    assert_eq!(unpaid_epoch.epoch_index, 0);
                    assert_eq!(unpaid_epoch.next_unpaid_epoch_index, 2);
                    assert_eq!(unpaid_epoch.start_block_height, 1);
                    assert_eq!(unpaid_epoch.end_block_height, 2);

                    let block_count = unpaid_epoch
                        .block_count()
                        .expect("should calculate block count");

                    assert_eq!(block_count, 1);
                }
                None => unreachable!("unpaid epoch should be present"),
            }
        }

        #[test]
        fn test_error_if_cached_start_block_height_is_not_present_and_not_found_in_case_of_epoch_change(
        ) {
            let platform = setup_platform_with_initial_state_structure();
            let transaction = platform.drive.grove.start_transaction();

            let epoch_0_tree = Epoch::new(GENESIS_EPOCH_INDEX);

            let current_epoch_index = GENESIS_EPOCH_INDEX + 2;

            let mut batch = GroveDbOpBatch::new();

            batch.push(epoch_0_tree.update_start_block_height_operation(1));

            platform
                .drive
                .grove_apply_batch(batch, false, Some(&transaction))
                .expect("should apply batch");

            let unpaid_epoch = platform.find_oldest_epoch_needing_payment(
                current_epoch_index,
                None,
                Some(&transaction),
            );

            assert!(matches!(
                unpaid_epoch,
                Err(Error::Execution(ExecutionError::CorruptedCodeExecution(_)))
            ));
        }
    }

    mod add_epoch_pool_to_proposers_payout_operations {
<<<<<<< HEAD
        use crate::common::helpers::fee_pools::create_test_masternode_share_identities_and_documents;
        use crate::common::helpers::setup::setup_platform_with_initial_state_structure;
        use crate::execution::fee_pools::fee_distribution::UnpaidEpoch;
        use drive::common::helpers::identities::create_test_masternode_identities_and_add_them_as_epoch_block_proposers;
        use drive::drive::batch::GroveDbOpBatch;
        use drive::fee_pools::epochs::Epoch;
        use rust_decimal::Decimal;
        use rust_decimal_macros::dec;
=======
        use super::*;
        use crate::common::helpers::fee_pools::{
            create_test_masternode_share_identities_and_documents, refetch_identities,
        };
>>>>>>> 3b7bc40a

        #[test]
        fn test_payout_to_proposers() {
            let platform = setup_platform_with_initial_state_structure();
            let transaction = platform.drive.grove.start_transaction();

            // Create masternode reward shares contract
            let contract = platform.create_mn_shares_contract(Some(&transaction));

            let proposers_count = 10u16;
            let processing_fees = 10000;
            let storage_fees = 10000;

            let unpaid_epoch_tree = Epoch::new(0);
            let next_epoch_tree = Epoch::new(1);

            let mut batch = GroveDbOpBatch::new();

            unpaid_epoch_tree.add_init_current_operations(1.0, 1, 1, &mut batch);

            batch.push(
                unpaid_epoch_tree
                    .update_processing_fee_pool_operation(processing_fees)
                    .expect("should add operation"),
            );

            batch.push(
                unpaid_epoch_tree
                    .update_storage_fee_pool_operation(storage_fees)
                    .expect("should add operation"),
            );

            next_epoch_tree.add_init_current_operations(
                1.0,
                proposers_count as u64 + 1,
                10,
                &mut batch,
            );

            platform
                .drive
                .grove_apply_batch(batch, false, Some(&transaction))
                .expect("should apply batch");

            let pro_tx_hashes =
                create_test_masternode_identities_and_add_them_as_epoch_block_proposers(
                    &platform.drive,
                    &unpaid_epoch_tree,
                    proposers_count,
                    Some(68), //random number
                    Some(&transaction),
                );

            let share_identities_and_documents =
                create_test_masternode_share_identities_and_documents(
                    &platform.drive,
                    &contract,
                    &pro_tx_hashes,
                    Some(55),
                    Some(&transaction),
                );

            let mut batch = GroveDbOpBatch::new();

            let unpaid_epoch = UnpaidEpoch {
                epoch_index: 0,
                start_block_height: 1,
                end_block_height: 11,
                next_unpaid_epoch_index: 0,
            };

            let proposers_paid_count = platform
                .add_epoch_pool_to_proposers_payout_operations(
                    &unpaid_epoch,
                    proposers_count,
                    Some(&transaction),
                    &mut batch,
                )
                .expect("should distribute fees");

            platform
                .drive
                .grove_apply_batch(batch, false, Some(&transaction))
                .expect("should apply batch");

            assert_eq!(proposers_paid_count, 10);

            // check we paid 500 to every mn identity
            let paid_mn_identities_balances = platform
                .drive
                .fetch_identities_balances(&pro_tx_hashes, Some(&transaction))
                .expect("expected to get identities");

            let total_fees = Decimal::from(storage_fees + processing_fees);

            let masternode_reward = total_fees / Decimal::from(proposers_count);

            let shares_percentage_with_precision: u64 = share_identities_and_documents[0]
                .1
                .properties
                .get("percentage")
                .expect("should have percentage field")
                .as_integer()
                .expect("percentage should an integer")
                .try_into()
                .expect("percentage should be u64");

            let shares_percentage = Decimal::from(shares_percentage_with_precision) / dec!(10000);

            let payout_credits = masternode_reward * shares_percentage;

            let payout_credits: u64 = payout_credits.try_into().expect("should convert to u64");

            for (_, paid_mn_identity_balance) in paid_mn_identities_balances {
                assert_eq!(paid_mn_identity_balance, payout_credits);
            }

            let share_identities = share_identities_and_documents
                .iter()
                .map(|(identity, _)| identity.id.buffer)
                .collect();

            let refetched_share_identities_balances = platform
                .drive
                .fetch_identities_balances(&share_identities, Some(&transaction))
                .expect("expected to get identities");

            for (_, balance) in refetched_share_identities_balances {
                assert_eq!(balance, payout_credits);
            }
        }
    }

    mod add_distribute_block_fees_into_pools_operations {
        use super::*;

        #[test]
        fn test_distribute_block_fees_into_uncommitted_epoch_on_epoch_change() {
            let platform = setup_platform_with_initial_state_structure();
            let transaction = platform.drive.grove.start_transaction();

            let current_epoch_tree = Epoch::new(1);

            let mut batch = GroveDbOpBatch::new();

            current_epoch_tree.add_init_current_operations(1.0, 1, 1, &mut batch);

            let processing_fees = 1000000;
            let storage_fees = 2000000;

            platform
                .add_distribute_block_fees_into_pools_operations(
                    &current_epoch_tree,
                    &BlockFees::from_fees(storage_fees, processing_fees),
                    None,
                    Some(&transaction),
                    &mut batch,
                )
                .expect("should distribute fees into pools");

            platform
                .drive
                .grove_apply_batch(batch, false, Some(&transaction))
                .expect("should apply batch");

            let stored_processing_fee_credits = platform
                .drive
                .get_epoch_processing_credits_for_distribution(
                    &current_epoch_tree,
                    Some(&transaction),
                )
                .expect("should get processing fees");

            let stored_storage_fee_credits = platform
                .drive
                .get_aggregate_storage_fees_from_distribution_pool(Some(&transaction))
                .expect("should get storage fee pool");

            assert_eq!(stored_processing_fee_credits, processing_fees);
            assert_eq!(stored_storage_fee_credits, storage_fees);
        }

        #[test]
        fn test_distribute_block_fees_into_pools() {
            let platform = setup_platform_with_initial_state_structure();
            let transaction = platform.drive.grove.start_transaction();

            let current_epoch_tree = Epoch::new(1);

            let mut batch = GroveDbOpBatch::new();

            current_epoch_tree.add_init_current_operations(1.0, 1, 1, &mut batch);

            // Apply new pool structure
            platform
                .drive
                .grove_apply_batch(batch, false, Some(&transaction))
                .expect("should apply batch");

            let mut batch = GroveDbOpBatch::new();

            let processing_fees = 1000000;
            let storage_fees = 2000000;

            platform
                .add_distribute_block_fees_into_pools_operations(
                    &current_epoch_tree,
                    &BlockFees::from_fees(storage_fees, processing_fees),
                    None,
                    Some(&transaction),
                    &mut batch,
                )
                .expect("should distribute fees into pools");

            platform
                .drive
                .grove_apply_batch(batch, false, Some(&transaction))
                .expect("should apply batch");

            let stored_processing_fee_credits = platform
                .drive
                .get_epoch_processing_credits_for_distribution(
                    &current_epoch_tree,
                    Some(&transaction),
                )
                .expect("should get processing fees");

            let stored_storage_fee_credits = platform
                .drive
                .get_aggregate_storage_fees_from_distribution_pool(Some(&transaction))
                .expect("should get storage fee pool");

            assert_eq!(stored_processing_fee_credits, processing_fees);
            assert_eq!(stored_storage_fee_credits, storage_fees);
        }
    }
}<|MERGE_RESOLUTION|>--- conflicted
+++ resolved
@@ -39,13 +39,9 @@
 use crate::platform::Platform;
 use drive::drive::batch::GroveDbOpBatch;
 use drive::error::fee::FeeError;
-<<<<<<< HEAD
-use drive::fee::op::DriveOperation;
-use drive::fee::FeeResult;
-=======
 use drive::fee::credits::Credits;
 use drive::fee::epoch::GENESIS_EPOCH_INDEX;
->>>>>>> 3b7bc40a
+use drive::fee::op::DriveOperation;
 use drive::fee_pools::epochs::Epoch;
 use drive::fee_pools::{
     update_storage_fee_distribution_pool_operation, update_unpaid_epoch_index_operation,
@@ -1190,21 +1186,10 @@
     }
 
     mod add_epoch_pool_to_proposers_payout_operations {
-<<<<<<< HEAD
-        use crate::common::helpers::fee_pools::create_test_masternode_share_identities_and_documents;
-        use crate::common::helpers::setup::setup_platform_with_initial_state_structure;
-        use crate::execution::fee_pools::fee_distribution::UnpaidEpoch;
-        use drive::common::helpers::identities::create_test_masternode_identities_and_add_them_as_epoch_block_proposers;
-        use drive::drive::batch::GroveDbOpBatch;
-        use drive::fee_pools::epochs::Epoch;
-        use rust_decimal::Decimal;
-        use rust_decimal_macros::dec;
-=======
         use super::*;
         use crate::common::helpers::fee_pools::{
             create_test_masternode_share_identities_and_documents, refetch_identities,
         };
->>>>>>> 3b7bc40a
 
         #[test]
         fn test_payout_to_proposers() {
