--- conflicted
+++ resolved
@@ -54,11 +54,7 @@
             state_cache.set_current_validator_set_quorum_hash(next_validator_set_quorum_hash);
         }
 
-<<<<<<< HEAD
-        state_cache.last_committed_block_info = Some(extended_block_info);
-=======
-        state_cache.set_last_committed_block_info(Some(block_info));
->>>>>>> aa0b7b61
+        state_cache.set_last_committed_block_info(Some(extended_block_info));
 
         state_cache.set_initialization_information(None);
 
