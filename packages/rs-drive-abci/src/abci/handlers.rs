--- conflicted
+++ resolved
@@ -555,11 +555,6 @@
         self.commit_transaction()?;
 
         /// Create a snapshot of the current state for the height
-<<<<<<< HEAD
-        match self.snapshot_manager.borrow().as_ref() {
-            Some(snapshot_manager) => {
-                snapshot_manager.create_snapshot(&self.platform.drive.grove, height)?
-=======
         match self.snapshot_manager.borrow().deref() {
             Some(snapshot_manager) => {
                 match snapshot_manager.create_snapshot(&self.platform.drive.grove, height) {
@@ -574,7 +569,6 @@
                         );
                     }
                 }
->>>>>>> dbecc6b0
             }
             _ => {}
         };
