--- conflicted
+++ resolved
@@ -529,19 +529,11 @@
 #[derive(Clone, Debug)]
 pub enum DocumentInfo<'a> {
     /// The borrowed document and it's serialized form
-<<<<<<< HEAD
-    DocumentRefAndSerialization((&'a Document, &'a [u8], Option<Cow<'a, StorageFlags>>)),
+    DocumentRefAndSerialization((&'a DocumentStub, &'a [u8], Option<Cow<'a, StorageFlags>>)),
     /// The borrowed document without it's serialized form
-    DocumentRefWithoutSerialization((&'a Document, Option<Cow<'a, StorageFlags>>)),
+    DocumentRefWithoutSerialization((&'a DocumentStub, Option<Cow<'a, StorageFlags>>)),
     /// The document without it's serialized form
-    DocumentWithoutSerialization((Document, Option<Cow<'a, StorageFlags>>)),
-=======
-    DocumentRefAndSerialization((&'a DocumentStub, &'a [u8], Option<&'a StorageFlags>)),
-    /// The borrowed document without it's serialized form
-    DocumentRefWithoutSerialization((&'a DocumentStub, Option<&'a StorageFlags>)),
-    /// The document without it's serialized form
-    DocumentWithoutSerialization((DocumentStub, Option<StorageFlags>)),
->>>>>>> 9bf129a5
+    DocumentWithoutSerialization((DocumentStub, Option<Cow<'a, StorageFlags>>)),
     /// An element size
     DocumentEstimatedAverageSize(u32),
 }
