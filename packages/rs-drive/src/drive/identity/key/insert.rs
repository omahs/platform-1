--- conflicted
+++ resolved
@@ -194,8 +194,7 @@
             key_id_bytes.as_slice(),
             drive_operations,
         )?;
-
-<<<<<<< HEAD
+        
         // if there are contract bounds we need to insert them
         self.add_potential_contract_info_for_contract_bounded_key(
             identity_id,
@@ -207,12 +206,8 @@
         )?;
 
         // if we set that we wanted to add references we should construct those
-        if with_references {
-            if matches!(
-=======
         if with_references
             && matches!(
->>>>>>> 330347e1
                 identity_key.purpose,
                 Purpose::AUTHENTICATION | Purpose::WITHDRAW
             )
