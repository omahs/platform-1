{
  "name": "@dashevo/masternode-reward-shares-contract",
<<<<<<< HEAD
  "version": "0.24.5",
=======
  "version": "0.25.0-dev.14",
>>>>>>> fb0b7f27
  "description": "A contract and helper scripts for reward sharing",
  "scripts": {
    "lint": "eslint .",
    "test": "yarn run test:unit",
    "test:unit": "mocha 'test/unit/**/*.spec.js'"
  },
  "contributors": [
    {
      "name": "Ivan Shumkov",
      "email": "ivan@shumkov.ru",
      "url": "https://github.com/shumkov"
    },
    {
      "name": "Djavid Gabibiyan",
      "email": "djavid@dash.org",
      "url": "https://github.com/jawid-h"
    },
    {
      "name": "Anton Suprunchuk",
      "email": "anton.suprunchuk@dash.org",
      "url": "https://github.com/antouhou"
    },
    {
      "name": "Konstantin Shuplenkov",
      "email": "konstantin.shuplenkov@dash.org",
      "url": "https://github.com/shuplenkov"
    }
  ],
  "license": "MIT",
  "devDependencies": {
    "@dashevo/dpp": "workspace:*",
    "chai": "^4.3.4",
    "dirty-chai": "^2.0.1",
    "eslint": "^7.32.0",
    "eslint-config-airbnb-base": "^14.2.1",
    "eslint-plugin-import": "^2.24.2",
    "mocha": "^9.1.2",
    "sinon": "^11.1.2",
    "sinon-chai": "^3.7.0"
  }
}<|MERGE_RESOLUTION|>--- conflicted
+++ resolved
@@ -1,10 +1,6 @@
 {
   "name": "@dashevo/masternode-reward-shares-contract",
-<<<<<<< HEAD
-  "version": "0.24.5",
-=======
   "version": "0.25.0-dev.14",
->>>>>>> fb0b7f27
   "description": "A contract and helper scripts for reward sharing",
   "scripts": {
     "lint": "eslint .",
