--- conflicted
+++ resolved
@@ -1,10 +1,6 @@
 {
   "name": "dash",
-<<<<<<< HEAD
   "version": "3.23.0-dev.2",
-=======
-  "version": "3.22.10",
->>>>>>> 68d14871
   "description": "Dash library for JavaScript/TypeScript ecosystem (Wallet, DAPI, Primitives, BLS, ...)",
   "main": "build/src/index.js",
   "unpkg": "dist/dash.min.js",
@@ -39,11 +35,7 @@
   "homepage": "https://github.com/dashevo/DashJS#readme",
   "dependencies": {
     "@dashevo/dapi-client": "workspace:~",
-<<<<<<< HEAD
-    "@dashevo/dashcore-lib": "github:dashevo/dashcore-lib#abda555010353b6180cba22ece6a846c9b5b8220",
-=======
     "@dashevo/dashcore-lib": "~0.19.38",
->>>>>>> 68d14871
     "@dashevo/dashpay-contract": "workspace:~",
     "@dashevo/dpns-contract": "workspace:~",
     "@dashevo/dpp": "workspace:~",
