{
  "name": "dash",
<<<<<<< HEAD
  "version": "3.22.0-dev.6",
=======
  "version": "3.21.7",
>>>>>>> 3930353c
  "description": "Dash library for JavaScript/TypeScript ecosystem (Wallet, DAPI, Primitives, BLS, ...)",
  "main": "build/src/index.js",
  "unpkg": "dist/dash.min.js",
  "types": "dist/src/index.d.ts",
  "scripts": {
    "start:dev": "nodemon --exec 'yarn run build && yarn run test:unit'",
    "build": "yarn run build:ts",
    "build:web": "yarn run build:ts && webpack --stats-error-details",
    "build:ts": "tsc",
    "lint": "",
    "test": "yarn run test:unit && yarn run test:functional && yarn run test:browsers",
    "test:browsers": "karma start ./karma.conf.js --single-run",
    "test:unit": "TS_NODE_COMPILER_OPTIONS={\"target\":\"es6\"} ts-mocha \"src/**/*.spec.ts\"",
    "test:functional": "yarn run build && mocha --recursive tests/functional/**/*.js",
    "prepublishOnly": "yarn run build:web",
    "prepare": "yarn run build"
  },
  "ultra": {
    "concurrent": [
      "test"
    ]
  },
  "repository": {
    "type": "git",
    "url": "git+https://github.com/dashevo/DashJS.git"
  },
  "author": "Dash Core Group <contact@dash.org>",
  "license": "MIT",
  "bugs": {
    "url": "https://github.com/dashevo/DashJS/issues"
  },
  "homepage": "https://github.com/dashevo/DashJS#readme",
  "dependencies": {
    "@dashevo/dapi-client": "workspace:~",
    "@dashevo/dashcore-lib": "~0.19.29",
    "@dashevo/dpp": "workspace:~",
    "@dashevo/grpc-common": "workspace:~",
    "@dashevo/wallet-lib": "workspace:~",
    "bs58": "^4.0.1",
    "node-inspect-extracted": "^1.0.8"
  },
  "devDependencies": {
    "@types/chai": "^4.2.12",
    "@types/dirty-chai": "^2.0.2",
    "@types/expect": "^24.3.0",
    "@types/mocha": "^8.0.3",
    "@types/node": "^14.6.0",
    "@types/sinon": "^9.0.4",
    "@types/sinon-chai": "^3.2.4",
    "assert": "^2.0.0",
    "browserify-zlib": "^0.2.0",
    "buffer": "^6.0.3",
    "chai": "^4.3.4",
    "chance": "^1.1.6",
    "crypto-browserify": "^3.12.0",
    "dirty-chai": "^2.0.1",
    "dotenv-safe": "^8.2.0",
    "events": "^3.3.0",
    "https-browserify": "^1.0.0",
    "karma": "^6.3.4",
    "karma-chai": "^0.1.0",
    "karma-chrome-launcher": "^3.1.0",
    "karma-firefox-launcher": "^2.1.1",
    "karma-mocha": "^2.0.1",
    "karma-mocha-reporter": "^2.2.5",
    "karma-webpack": "^5.0.0",
    "mocha": "^9.1.2",
    "nodemon": "^2.0.4",
    "os-browserify": "^0.3.0",
    "path-browserify": "^1.0.1",
    "process": "^0.11.10",
    "rimraf": "^3.0.2",
    "sinon": "^11.1.2",
    "sinon-chai": "^3.7.0",
    "stream-browserify": "^3.0.0",
    "stream-http": "^3.2.0",
    "string_decoder": "^1.3.0",
    "ts-loader": "^8.0.2",
    "ts-mocha": "^8.0.0",
    "ts-mock-imports": "^1.3.0",
    "ts-node": "^10.4.0",
    "typescript": "^3.9.5",
    "url": "^0.11.0",
    "util": "^0.12.4",
    "webpack": "^5.59.1",
    "webpack-cli": "^4.9.1"
  }
}<|MERGE_RESOLUTION|>--- conflicted
+++ resolved
@@ -1,10 +1,6 @@
 {
   "name": "dash",
-<<<<<<< HEAD
   "version": "3.22.0-dev.6",
-=======
-  "version": "3.21.7",
->>>>>>> 3930353c
   "description": "Dash library for JavaScript/TypeScript ecosystem (Wallet, DAPI, Primitives, BLS, ...)",
   "main": "build/src/index.js",
   "unpkg": "dist/dash.min.js",
