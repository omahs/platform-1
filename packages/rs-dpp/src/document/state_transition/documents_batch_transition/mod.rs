--- conflicted
+++ resolved
@@ -100,8 +100,8 @@
                 .unwrap_or(LATEST_VERSION as u64) as u32,
             signature,
             signature_public_key_id: json_value
-                .get_u64(property_names::SIGNATURE_PUBLIC_KEY_ID)
-                .ok(),
+                .get_u64(property_names::SIGNATURE_PUBLIC_KEY_ID).ok()
+                .map(|v| v as KeyID),
             owner_id: Identifier::from_string(
                 json_value.get_string(property_names::OWNER_ID)?,
                 Encoding::Base58,
@@ -153,15 +153,10 @@
                 .unwrap_or(LATEST_VERSION as u64) as u32,
             signature: raw_object.get_bytes(property_names::SIGNATURE).ok(),
             signature_public_key_id: raw_object
-<<<<<<< HEAD
-                .get_u64(PROPERTY_SIGNATURE_PUBLIC_KEY_ID)
-                .unwrap_or_default() as KeyID,
-            owner_id: Identifier::from_bytes(&raw_object.get_bytes(PROPERTY_OWNER_ID)?)?,
-=======
                 .get_u64(property_names::SIGNATURE_PUBLIC_KEY_ID)
-                .ok(),
+                .ok()
+                .map(|v| v as KeyID),
             owner_id: Identifier::from_bytes(&raw_object.get_bytes(property_names::OWNER_ID)?)?,
->>>>>>> 92cc9e5e
             ..Default::default()
         };
 
