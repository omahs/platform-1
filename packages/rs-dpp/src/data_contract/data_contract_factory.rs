--- conflicted
+++ resolved
@@ -24,22 +24,6 @@
 use super::state_transition::data_contract_update_transition::DataContractUpdateTransition;
 use super::{validation::data_contract_validator::DataContractValidator, DataContract};
 
-<<<<<<< HEAD
-/// A way to provide external entropy generator.
-pub trait EntropyGenerator {
-    fn generate(&self) -> anyhow::Result<[u8; 32]>;
-}
-
-pub struct DefaultEntropyGenerator;
-
-impl EntropyGenerator for DefaultEntropyGenerator {
-    fn generate(&self) -> anyhow::Result<[u8; 32]> {
-        entropy_generator::generate()
-    }
-}
-
-=======
->>>>>>> 566533d4
 pub struct DataContractFactory {
     protocol_version: u32,
     validate_data_contract: Arc<DataContractValidator>,
