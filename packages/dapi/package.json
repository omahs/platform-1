--- conflicted
+++ resolved
@@ -1,11 +1,7 @@
 {
   "name": "@dashevo/dapi",
   "private": true,
-<<<<<<< HEAD
   "version": "0.22.0-dev.7",
-=======
-  "version": "0.21.8",
->>>>>>> 1d676fff
   "description": "A decentralized API for the Dash network",
   "scripts": {
     "api": "node scripts/api.js",
