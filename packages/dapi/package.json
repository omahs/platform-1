{
  "name": "@dashevo/dapi",
  "private": true,
<<<<<<< HEAD
  "version": "0.24.0-dev.1",
=======
  "version": "0.23.0-alpha.6",
>>>>>>> 0415327f
  "description": "A decentralized API for the Dash network",
  "scripts": {
    "api": "node scripts/api.js",
    "core-streams": "node scripts/core-streams.js",
    "test": "yarn run test:coverage && yarn run test:functional",
    "test:coverage": "nyc --check-coverage --lines=50 --branches=50 --functions=50 yarn run mocha --recursive test/unit test/integration",
    "test:unit": "mocha --recursive test/unit",
    "test:integration": "mocha --recursive test/integration",
    "test:functional": "mocha --recursive test/functional",
    "lint": "eslint .",
    "lint:fix": "eslint . --fix",
    "oas:setversion": "jq -r .version package.json | xargs -I{} sed -i \"s/version:.*/version: '{}',/\" doc/swaggerDef.js",
    "oas:generate": "yarn run oas:setversion && swagger-jsdoc -d doc/swaggerDef.js lib/rpcServer/**/*.js -o doc/swagger.json"
  },
  "ultra": {
    "concurrent": [
      "test"
    ]
  },
  "nyc": {
    "include": [
      "lib/**/*.js"
    ],
    "exclude": [
      "**/node_modules/**",
      "**/test/**",
      "**/coverage/**"
    ],
    "all": true
  },
  "dependencies": {
    "@dashevo/dapi-grpc": "workspace:*",
    "@dashevo/dashcore-lib": "~0.19.44",
    "@dashevo/dashd-rpc": "^2.4.2",
    "@dashevo/dpp": "workspace:*",
    "@dashevo/grpc-common": "workspace:*",
    "@grpc/grpc-js": "^1.3.7",
    "ajv": "^8.6.0",
    "bs58": "^4.0.1",
    "cbor": "^8.0.0",
    "dotenv": "^8.6.0",
    "dotenv-expand": "^5.1.0",
    "dotenv-safe": "^8.2.0",
    "jayson": "^3.3.4",
    "lodash": "^4.17.19",
    "lru-cache": "^5.1.1",
    "ws": "^7.5.3",
    "zeromq": "^5.2.8"
  },
  "devDependencies": {
    "@dashevo/dapi-client": "workspace:*",
    "@dashevo/dp-services-ctl": "github:dashevo/js-dp-services-ctl#v0.19-dev",
    "chai": "^4.3.4",
    "chai-as-promised": "^7.1.1",
    "dirty-chai": "^2.0.1",
    "eslint": "^7.32.0",
    "eslint-config-airbnb-base": "^14.2.1",
    "eslint-plugin-import": "^2.24.2",
    "mocha": "^9.1.2",
    "mocha-sinon": "^2.1.2",
    "nyc": "^15.1.0",
    "semver": "^7.3.2",
    "sinon": "^11.1.2",
    "sinon-chai": "^3.7.0",
    "swagger-jsdoc": "^3.5.0"
  },
  "repository": {
    "type": "git",
    "url": "git+https://github.com/dashevo/dapi.git"
  },
  "author": "",
  "license": "MIT",
  "bugs": {
    "url": "https://github.com/dashevo/dapi/issues"
  },
  "homepage": "https://github.com/dashevo/dapi#readme"
}<|MERGE_RESOLUTION|>--- conflicted
+++ resolved
@@ -1,11 +1,7 @@
 {
   "name": "@dashevo/dapi",
   "private": true,
-<<<<<<< HEAD
   "version": "0.24.0-dev.1",
-=======
-  "version": "0.23.0-alpha.6",
->>>>>>> 0415327f
   "description": "A decentralized API for the Dash network",
   "scripts": {
     "api": "node scripts/api.js",
