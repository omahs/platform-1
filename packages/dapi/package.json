--- conflicted
+++ resolved
@@ -1,11 +1,7 @@
 {
   "name": "@dashevo/dapi",
   "private": true,
-<<<<<<< HEAD
   "version": "0.23.0-dev.2",
-=======
-  "version": "0.22.10",
->>>>>>> 68d14871
   "description": "A decentralized API for the Dash network",
   "scripts": {
     "api": "node scripts/api.js",
@@ -38,13 +34,8 @@
   },
   "dependencies": {
     "@dashevo/dapi-grpc": "workspace:~",
-<<<<<<< HEAD
-    "@dashevo/dashcore-lib": "github:dashevo/dashcore-lib#abda555010353b6180cba22ece6a846c9b5b8220",
+    "@dashevo/dashcore-lib": "~0.19.38",
     "@dashevo/dashd-rpc": "^2.3.2",
-=======
-    "@dashevo/dashcore-lib": "~0.19.38",
-    "@dashevo/dashd-rpc": "^2.3.1",
->>>>>>> 68d14871
     "@dashevo/dpp": "workspace:~",
     "@dashevo/grpc-common": "workspace:~",
     "@grpc/grpc-js": "^1.3.7",
