const Dash = require('dash');
const { MerkleProof, MerkleTree } = require('js-merkle');
<<<<<<< HEAD
const { executeProof /* , verifyProof */ } = require('@dashevo/merk');
const { PrivateKey } = require('@dashevo/dashcore-lib');
=======
const { executeProof, verifyProof } = require('@dashevo/merk');
>>>>>>> 50cc228c
const {
  contractId: dpnsContractId,
  ownerId: dpnsOwnerId,
} = require('@dashevo/dpns-contract/lib/systemIds');

<<<<<<< HEAD
const generateRandomIdentifier = require('@dashevo/dpp/lib/test/utils/generateRandomIdentifier');
=======
const cbor = require('@dashevo/dpp/lib/util/serializer');
const generateRandomIdentifier = require('../../../lib/test/utils/generateRandomIdentifier');
>>>>>>> 50cc228c
const hashFunction = require('../../../lib/proofHashFunction');
const testProofStructure = require('../../../lib/test/testProofStructure');
// const parseStoreTreeProof = require('../../../lib/parseStoreTreeProof');
const createClientWithFundedWallet = require('../../../lib/test/createClientWithFundedWallet');

<<<<<<< HEAD
describe('Platform', () => {
=======
const {
  Core: {
    PrivateKey,
  },
  PlatformProtocol: {
    Identifier,
  },
} = Dash;

describe.skip('Platform', () => {
>>>>>>> 50cc228c
  describe('Proofs', () => {
    let blake3;
    let dashClient;
    let contractId;

    before(async () => {
      await hashFunction.init();
      blake3 = hashFunction.hashFunction;

      dashClient = await createClientWithFundedWallet();

      await dashClient.platform.initialize();

      contractId = Identifier.from(dpnsContractId);
    });

    after(() => {
      dashClient.disconnect();
    });

    describe('Merkle Proofs', () => {
      describe('Data Contract', () => {
        it('should be able to get and verify proof that data contract exists with getIdentity', async () => {
          const dataContractResponseWithProof = await dashClient.getDAPIClient()
            .platform.getDataContract(
              contractId, { prove: true },
            );

          // const dataContractResponse = await dashClient.getDAPIClient().platform.getDataContract(
          //   contractId,
          // );

          // const dataContract = await dashClient.platform.dpp
          //   .dataContract.createFromBuffer(dataContractResponse.getDataContract());

          const fullProof = dataContractResponseWithProof.getProof();

          testProofStructure(expect, fullProof);

          // const dataContractsProofBuffer = fullProof.storeTreeProofs.getDataContractsProof();
          //
          // const parsedStoreTreeProof = parseStoreTreeProof(dataContractsProofBuffer);
          //
          // expect(parsedStoreTreeProof.values.length).to.be.equal(1);
          //
          // const restoredDataContract = await dashClient.platform.dpp
          //   .dataContract.createFromBuffer(parsedStoreTreeProof.values[0]);
          //
          // expect(restoredDataContract.toObject()).to.be.deep.equal(dataContract.toObject());
          //
          // const { rootHash: dataContractsLeafRoot } = executeProof(dataContractsProofBuffer);
          //
          // const verificationResult = verifyProof(
          //   dataContractsProofBuffer,
          //   [contractId],
          //   dataContractsLeafRoot,
          // );
          //
          // // We pass one key
          // expect(verificationResult.length).to.be.equal(1);
          //
          // const recoveredDataContractBuffer = verificationResult[0];
          // expect(recoveredDataContractBuffer).to.be.an.instanceof(Uint8Array);
          //
          // const recoveredDataContract = await dashClient.platform.dpp
          //   .dataContract.createFromBuffer(recoveredDataContractBuffer);
          //
          // expect(recoveredDataContract.toObject()).to.be.deep.equal(dataContract.toObject());
        });

        it('should be able to verify proof that data contract does not exist', async () => {
          // The same as above, but for an identity id that doesn't exist

          const dataContractId = generateRandomIdentifier();

          const dataContractWithProof = await dashClient.getDAPIClient().platform.getDataContract(
            dataContractId, { prove: true },
          );

          const fullProof = dataContractWithProof.proof;

          testProofStructure(expect, fullProof);

          // const dataContractsProofBuffer = fullProof.storeTreeProofs.getDataContractsProof();
          //
          // const { rootHash: dataContractsLeafRoot } = executeProof(dataContractsProofBuffer);
          //
          // const verificationResult = verifyProof(
          //   dataContractsProofBuffer,
          //   [dataContractId],
          //   dataContractsLeafRoot,
          // );
          //
          // // We pass one key
          // expect(verificationResult.length).to.be.equal(1);
          // // Data contract doesn't exist, so result is null
          // expect(verificationResult[0]).to.be.null();
        });
      });

      describe('Identities', () => {
        describe('Proofs', () => {
          let identity;
          let identityAtKey5;
          let identityAtKey6;
          let identityAtKey8;
          let nonIncludedIdentityPubKeyHash;
          let identity6PublicKeyHash;
          let identity8PublicKeyHash;

          before(async () => {
            identityAtKey5 = await dashClient.platform.identities.register(10000);

            identityAtKey6 = await dashClient.platform.identities.register(10000);

            identityAtKey8 = await dashClient.platform.identities.register(10000);

            // await waitForBalanceToChange(walletAccount);

            nonIncludedIdentityPubKeyHash = new PrivateKey().toPublicKey().hash;

            // Public key hashes
            identity6PublicKeyHash = identityAtKey6.getPublicKeyById(0).hash();
            identity8PublicKeyHash = identityAtKey8.getPublicKeyById(0).hash();
          });

          it('should be able to get and verify proof that identity exists with getIdentity', async () => {
            identity = identityAtKey5;

            const identityProof = await dashClient.getDAPIClient().platform.getIdentity(
              identity.getId(), { prove: true },
            );

            const fullProof = identityProof.proof;

            testProofStructure(expect, fullProof);

            // const identitiesProofBuffer = fullProof.storeTreeProofs.getIdentitiesProof();
            //
            // const parsedStoreTreeProof = parseStoreTreeProof(identitiesProofBuffer);
            //
            // const parsedIdentity = dashClient.platform.dpp
            //   .identity.createFromBuffer(parsedStoreTreeProof.values[0]);
            // expect(identity.getId()).to.be.deep.equal(parsedIdentity.getId());
            //
            // const { rootHash: identityLeafRoot } = executeProof(identitiesProofBuffer);
            //
            // const verificationResult = verifyProof(
            //   identitiesProofBuffer,
            //   [identity.getId()],
            //   identityLeafRoot,
            // );
            //
            // // We pass one key
            // expect(verificationResult.length).to.be.equal(1);
            // // Identity with id at index 0 doesn't exist
            // const recoveredIdentityBuffer = verificationResult[0];
            // expect(recoveredIdentityBuffer).to.be.an.instanceof(Uint8Array);
            //
            // const recoveredIdentity = dashClient.platform.dpp
            //   .identity.createFromBuffer(recoveredIdentityBuffer);
            //
            // // Deep equal won't work in this case, because identity returned by the register
            // const actualIdentity = identity.toObject();
            // // Because the actual identity state is before the registration, and the
            // // balance wasn't added to it yet
            // actualIdentity.balance = recoveredIdentity.toObject().balance;
            // expect(recoveredIdentity.toObject()).to.be.deep.equal(actualIdentity);
          });

          it('should be able to verify proof that identity does not exist', async () => {
            // The same as above, but for an identity id that doesn't exist
            const fakeIdentityId = generateRandomIdentifier();

            const identityProof = await dashClient.getDAPIClient().platform.getIdentity(
              fakeIdentityId, { prove: true },
            );

            const fullProof = identityProof.proof;

            testProofStructure(expect, fullProof);

            // const identitiesProofBuffer = fullProof.storeTreeProofs.getIdentitiesProof();
            //
            // // const rootTreeProof = parseRootTreeProof(fullProof.rootTreeProof);
            // const parsedStoreTreeProof = parseStoreTreeProof(identitiesProofBuffer);
            //
            // const identitiesFromProof = parsedStoreTreeProof.values;
            //
            // const valueIds = identitiesFromProof.map((identityValue) => dashClient.platform.dpp
            //   .identity.createFromBuffer(identityValue).getId().toString('hex'));
            //
            // // The proof will contain left and right values to the empty place
            // expect(valueIds.indexOf(fakeIdentityId.toString('hex'))).to.be.equal(-1);
            //
            // const { rootHash: identityLeafRoot } = executeProof(identitiesProofBuffer);
            //
            // const identityIdsToProve = [fakeIdentityId];
            //
            // const verificationResult = verifyProof(
            //   identitiesProofBuffer,
            //   identityIdsToProve,
            //   identityLeafRoot,
            // );
            //
            // // We pass one key
            // expect(verificationResult.length).to.be.equal(1);
            // // Identity with id at index 0 doesn't exist
            // expect(verificationResult[0]).to.be.null();
          });

          it('should be able to verify that multiple identities exist with getIdentitiesByPublicKeyHashes', async () => {
            const publicKeyHashes = [
              identity6PublicKeyHash,
              nonIncludedIdentityPubKeyHash,
              identity8PublicKeyHash,
            ];

            /* Requesting identities by public key hashes and verifying the structure */

            const identityProof = await dashClient.getDAPIClient().platform
              .getIdentitiesByPublicKeyHashes(
                publicKeyHashes, { prove: true },
              );

            const fullProof = identityProof.proof;

            testProofStructure(expect, fullProof);

            // const identitiesProofBuffer = fullProof.storeTreeProofs.getIdentitiesProof();
            // const publicKeyHashesProofBuffer = fullProof.storeTreeProofs
            //   .getPublicKeyHashesToIdentityIdsProof();
            //
            // /* Parsing values from the proof */
            //
            // const parsedIdentitiesStoreTreeProof = parseStoreTreeProof(identitiesProofBuffer);
            //
            // // Existing identities should be in the identitiesProof, as it also serves
            // // as an inclusion proof
            // const restoredIdentities = parsedIdentitiesStoreTreeProof.values.map(
            //   (identityBuffer) => dashClient.platform.dpp.identity.createFromBuffer(
            //     identityBuffer,
            //   ),
            // );
            //
            // /* Figuring out what was found */
            //
            // const foundIdentityIds = [];
            // const notFoundPublicKeyHashes = [];
            //
            // // Scanning through public keys to figure out what identities were found
            // for (const publicKeyHash of publicKeyHashes) {
            //   const foundIdentity = restoredIdentities
            //     .find(
            //       (restoredIdentity) => restoredIdentity.getPublicKeyById(0)
            //         .hash().toString('hex') === publicKeyHash.toString('hex'),
            //     );
            //   if (foundIdentity) {
            //     foundIdentityIds.push(foundIdentity.getId());
            //   } else {
            //     notFoundPublicKeyHashes.push(publicKeyHash);
            //   }
            // }
            //
            // // We expect to find 2 identities out of 3 keys
            // expect(foundIdentityIds.length).to.be.equal(2);
            // expect(notFoundPublicKeyHashes.length).to.be.equal(1);
            //
            // // Note that identities in the proof won't necessary preserve the order in which they
            // // were requested. This happens due to the proof structure: sorting values in the
            // // proof would result in a different root hash.
            // expect(foundIdentityIds.findIndex(
            //   (identityId) => identityId.toString('hex') ===
            //   identityAtKey6.getId().toString('hex'),
            // )).to.be.greaterThan(-1);
            // expect(foundIdentityIds.findIndex(
            //   (identityId) => identityId.toString('hex') ===
            //   identityAtKey8.getId().toString('hex'),
            // )).to.be.greaterThan(-1);
            //
            // expect(notFoundPublicKeyHashes[0]).to.be.deep.equal(nonIncludedIdentityPubKeyHash);
            //
            // // Non-existing public key hash should be included into the identityIdsProof,
            // // as it serves as a non-inclusion proof for the public keys
            //
            // /* Extracting root */
            //
            // // While extracting the root isn't specifically useful for this test,
            // // it is needed to fit those roots into the root tree later.
            // const { rootHash: identityLeafRoot } = executeProof(identitiesProofBuffer);
            // const { rootHash: identityIdsLeafRoot } = executeProof(publicKeyHashesProofBuffer);
            //
            // /* Inclusion proof */
            //
            // // Note that you first has to parse values from the
            // // proof and find identity ids you were looking for
            // const inclusionVerificationResult = verifyProof(
            //   identitiesProofBuffer,
            //   foundIdentityIds,
            //   identityLeafRoot,
            // );
            //
            // expect(inclusionVerificationResult.length).to.be.equal(2);
            //
            // const firstRecoveredIdentityBuffer = inclusionVerificationResult[0];
            // const secondRecoveredIdentityBuffer = inclusionVerificationResult[1];
            // expect(firstRecoveredIdentityBuffer).to.be.an.instanceof(Uint8Array);
            // expect(secondRecoveredIdentityBuffer).to.be.an.instanceof(Uint8Array);
            //
            // const firstRecoveredIdentity = dashClient.platform.dpp
            //   .identity.createFromBuffer(firstRecoveredIdentityBuffer);
            //
            // const secondRecoveredIdentity = dashClient.platform.dpp
            //   .identity.createFromBuffer(secondRecoveredIdentityBuffer);
            //
            // // Deep equal won't work in this case, because identity returned by the register
            // const actualIdentityAtKey6 = identityAtKey6.toObject();
            // const actualIdentityAtKey8 = identityAtKey8.toObject();
            // // Because the actual identity state is before the registration, and the
            // // balance wasn't added to it yet
            // actualIdentityAtKey6.balance = firstRecoveredIdentity.toObject().balance;
            // actualIdentityAtKey8.balance = secondRecoveredIdentity.toObject().balance;
            //
            // expect(firstRecoveredIdentity.toObject()).to.be.deep.equal(actualIdentityAtKey6);
            // expect(secondRecoveredIdentity.toObject()).to.be.deep.equal(actualIdentityAtKey8);
            //
            // /* Non-inclusion proof */
            //
            // const nonInclusionVerificationResult = verifyProof(
            //   publicKeyHashesProofBuffer,
            //   notFoundPublicKeyHashes,
            //   identityIdsLeafRoot,
            // );
            //
            // expect(nonInclusionVerificationResult.length).to.be.equal(1);
            //
            // const nonIncludedIdentityId = nonInclusionVerificationResult[0];
            // expect(nonIncludedIdentityId).to.be.null();
          });
        });
      });
    });

    describe.skip('Root Tree Proof', () => {
      it('should be correct for all endpoints', async () => {
        // This test requests all endpoints instead of having multiple test for each endpoint
        // on purpose.
        //
        // The reason being is that when verifying merkle proof, you usually need some value to
        // compare it to, and platform doesn't provide one. There are two ways to verify that
        // the root tree proof is working: either by knowing its root in advance, or by
        // verifying it's signature that is also included in the response.
        // Verifying signature requires verifying the header chain, which is not
        // currently implemented in the JS SDK (Although it is implemented in Java and iOS SDK).
        // So we left with only one option: to know the proof in advance.
        // Platform doesn't give it directly, but we can reconstruct it from
        // store tree leaves. This if fine in this case because this test doesn't test
        // store tree proofs (every endpoint has its own separate store tree proof test).
        // By making requests to all endpoints we can recover all leaves hashes, and construct
        // the original root tree from it. Then we can get the root from that tree and use it
        // as a reference root when verifying the root tree proof.

        const dapiClient = await dashClient.getDAPIClient();
        const identityId = Identifier.from(dpnsOwnerId);
        const identity = await dashClient.platform.identities.get(identityId);

        const [
          identityResponse,
          contractsResponse,
          documentsResponse,
          identitiesByPublicKeyHashesResponse,
        ] = await Promise.all([
          dapiClient.platform.getIdentity(identityId, { prove: true }),
          dapiClient.platform.getDataContract(contractId, { prove: true }),
          dapiClient.platform.getDocuments(contractId, 'preorder', {
            where: [['$id', '==', identityId]],
            prove: true,
          }),
          dapiClient.platform.getIdentitiesByPublicKeyHashes(
            [identity.getPublicKeyById(0).getData()], { prove: true },
          ),
        ]);

        const identityProof = MerkleProof.fromBuffer(
          identityResponse.proof.rootTreeProof, blake3,
        );
        const contractsProof = MerkleProof.fromBuffer(
          contractsResponse.proof.rootTreeProof, blake3,
        );
        const documentsProof = MerkleProof.fromBuffer(
          documentsResponse.proof.rootTreeProof, blake3,
        );
        const identitiesByPublicKeyHashesProof = MerkleProof.fromBuffer(
          identitiesByPublicKeyHashesResponse.proof.rootTreeProof, blake3,
        );

        const { rootHash: identityLeaf } = executeProof(
          identityResponse.proof.storeTreeProofs.getIdentitiesProof(),
        );

        const { rootHash: contractsLeaf } = executeProof(
          contractsResponse.proof.storeTreeProofs.getDataContractsProof(),
        );
        const { rootHash: documentsLeaf } = executeProof(
          documentsResponse.proof.storeTreeProofs.getDocumentsProof(),
        );

        const reconstructedLeaves = [
          identityProof.getProofHashes()[0],
          identityLeaf,
          contractsLeaf,
          documentsLeaf,
          documentsProof.getProofHashes()[0],
        ];

        const reconstructedTree = new MerkleTree(reconstructedLeaves, blake3);
        const treeLayers = reconstructedTree.getHexLayers();
        const reconstructedAppHash = Buffer.from(reconstructedTree.getRoot()).toString('hex');

        const identityProofRoot = Buffer.from(identityProof.calculateRoot([1], [identityLeaf], 6)).toString('hex');
        const contractsProofRoot = Buffer.from(contractsProof.calculateRoot([3], [contractsLeaf], 6)).toString('hex');
        const documentsProofRoot = Buffer.from(documentsProof.calculateRoot([4], [documentsLeaf], 6)).toString('hex');

        expect(identityProof.getHexProofHashes()).to.be.deep.equal([
          treeLayers[0][0],
          treeLayers[1][1],
          treeLayers[1][2],
        ]);

        expect(contractsProof.getHexProofHashes()).to.be.deep.equal([
          treeLayers[0][2],
          treeLayers[1][0],
          treeLayers[1][2],
        ]);

        expect(documentsProof.getHexProofHashes()).to.be.deep.equal([
          treeLayers[0][5],
          treeLayers[2][0],
        ]);

        expect(identitiesByPublicKeyHashesProof.getHexProofHashes()).to.be.deep.equal([
          treeLayers[0][0],
          treeLayers[0][3],
          treeLayers[1][2],
        ]);

        expect(identityProofRoot).to.be.equal(reconstructedAppHash);
        expect(contractsProofRoot).to.be.equal(reconstructedAppHash);
        expect(documentsProofRoot).to.be.equal(reconstructedAppHash);
      });
    });
  });
});<|MERGE_RESOLUTION|>--- conflicted
+++ resolved
@@ -1,30 +1,18 @@
 const Dash = require('dash');
 const { MerkleProof, MerkleTree } = require('js-merkle');
-<<<<<<< HEAD
-const { executeProof /* , verifyProof */ } = require('@dashevo/merk');
-const { PrivateKey } = require('@dashevo/dashcore-lib');
-=======
-const { executeProof, verifyProof } = require('@dashevo/merk');
->>>>>>> 50cc228c
+const { executeProof/*, verifyProof */} = require('@dashevo/merk');
 const {
   contractId: dpnsContractId,
   ownerId: dpnsOwnerId,
 } = require('@dashevo/dpns-contract/lib/systemIds');
 
-<<<<<<< HEAD
-const generateRandomIdentifier = require('@dashevo/dpp/lib/test/utils/generateRandomIdentifier');
-=======
 const cbor = require('@dashevo/dpp/lib/util/serializer');
 const generateRandomIdentifier = require('../../../lib/test/utils/generateRandomIdentifier');
->>>>>>> 50cc228c
 const hashFunction = require('../../../lib/proofHashFunction');
 const testProofStructure = require('../../../lib/test/testProofStructure');
 // const parseStoreTreeProof = require('../../../lib/parseStoreTreeProof');
 const createClientWithFundedWallet = require('../../../lib/test/createClientWithFundedWallet');
 
-<<<<<<< HEAD
-describe('Platform', () => {
-=======
 const {
   Core: {
     PrivateKey,
@@ -34,8 +22,7 @@
   },
 } = Dash;
 
-describe.skip('Platform', () => {
->>>>>>> 50cc228c
+describe('Platform', () => {
   describe('Proofs', () => {
     let blake3;
     let dashClient;
