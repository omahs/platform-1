--- conflicted
+++ resolved
@@ -82,12 +82,8 @@
     "node-graceful": "^3.0.1",
     "pretty-bytes": "^5.3.0",
     "pretty-ms": "^7.0.0",
-<<<<<<< HEAD
-    "public-ip": "^4.0.1",
+    "public-ip": "^4.0.4",
     "qs": "^6.11.0",
-=======
-    "public-ip": "^4.0.4",
->>>>>>> ba4d89b0
     "rxjs": "^6.6.7",
     "semver": "^7.3.2",
     "strip-ansi": "^6.0.1",
