--- conflicted
+++ resolved
@@ -59,10 +59,7 @@
       - LLVM installed from brew is keg only, and path to it must be provided in the profile file, e.g.`echo 'export PATH="/opt/homebrew/opt/llvm/bin:$PATH"' >> ~/.zshrc`
     - install `protoc` - protobuf compiler:
       - on debian/ubuntu: `apt install -y protobuf-compiler`
-<<<<<<< HEAD
-=======
       - on Mac: `brew install protobuf`
->>>>>>> 09e4898b
       - on other systems, install most recent version from [Protocol Buffers releases page](https://github.com/protocolbuffers/protobuf/releases) (tested with protobuf 22.4)
       - if needed, set PROTOC environment variable to location of `protoc` binary
     - `cargo install wasm-bindgen-cli`
