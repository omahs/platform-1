--- conflicted
+++ resolved
@@ -12,13 +12,7 @@
 use std::path::Path;
 use std::ptr::swap;
 use std::rc::{Rc, Weak};
-<<<<<<< HEAD
-use base64::DecodeError;
-use byteorder::{BigEndian, WriteBytesExt};
-use test::RunIgnored::No;
 use crate::drive::RootTree;
-=======
->>>>>>> 70510f4c
 
 // contract
 // - id
