name: Release Packages

on:
  release:
    types:
      - published
  workflow_dispatch:
    inputs:
      tag:
        description: "Version (i.e. v0.22.3-pre.2)"
        required: true

concurrency:
  group: ${{ github.workflow }}-${{ github.ref }}
  cancel-in-progress: true

jobs:
  release-npm:
    name: Release NPM packages
    runs-on: self-hosted
    timeout-minutes: 15
    if: github.event_name != 'workflow_dispatch'
    env:
      SCCACHE_GHA_ENABLED: "false"
      RUSTC_WRAPPER: ""
      CARGO_INCREMENTAL: "true"
    steps:
      - name: Check out repo
        uses: actions/checkout@v3

      - name: Check package version matches tag
        uses: geritol/match-tag-to-package-version@0.2.0
        env:
          TAG_PREFIX: v

      - name: Setup Rust
        uses: ./.github/actions/rust
        with:
          toolchain: stable
          target: wasm32-unknown-unknown

      - name: Setup Cargo cache
        uses: Swatinem/rust-cache@v2
        with:
          # Don't cache ./target, as it takes tons of space, use sccache instead.
          cache-targets: false
          # We set a shared key, as our cache is reusable between jobs
          shared-key: rust-cargo

      - name: Setup Rust compilation cache
        uses: mozilla-actions/sccache-action@v0.0.3
        with:
          version: "v0.4.1"

      - name: Setup Node.JS
        uses: actions/setup-node@v3
        with:
          node-version: "16"

      - name: Enable corepack
        run: corepack enable

      - name: Disable NPM audit
        run: npm config set audit false

      - name: Enable Yarn unplugged modules cache
        uses: actions/cache@v3
        with:
          path: ".yarn/unplugged"
          key: ${{ runner.os }}-yarn-unplugged-${{ hashFiles('yarn.lock') }}
          restore-keys: |
            ${{ runner.os }}-yarn-unplugged-

      - name: Install dependencies
        run: yarn install

      - name: Build packages
        run: yarn build
        env:
          CARGO_BUILD_PROFILE: release

      - name: Set suffix
        uses: actions/github-script@v6
        id: suffix
        with:
          result-encoding: string
          script: |
            const fullTag = context.payload.release.tag_name;
            if (fullTag.includes('-')) {
              const [, fullSuffix] = fullTag.split('-');
              const [suffix] = fullSuffix.split('.');
              return suffix;
            } else {
              return '';
            }

      - name: Set NPM release tag
        uses: actions/github-script@v6
        id: tag
        with:
          result-encoding: string
          script: |
            const tag = context.payload.release.tag_name;
            const [, major, minor] = tag.match(/^v([0-9]+)\.([0-9]+)/);
            return (tag.includes('-') ? `${major}.${minor}-${{steps.suffix.outputs.result}}` : 'latest');

      - name: Configure NPM auth token
        run: yarn config set npmAuthToken ${{ secrets.NPM_TOKEN }}

      - name: Publish NPM packages
        run: yarn workspaces foreach --all --no-private --parallel npm publish --access public --tag ${{ steps.tag.outputs.result }}

  release-drive-docker-image:
    name: Release Drive to Docker Hub
    runs-on: self-hosted
    timeout-minutes: 120
    env:
      SCCACHE_GHA_ENABLED: "false"
      RUSTC_WRAPPER: ""
      CARGO_INCREMENTAL: "true"
    steps:
      - name: Check out repo
        uses: actions/checkout@v3

      - name: Login to DockerHub
        uses: docker/login-action@v2
        with:
          username: ${{ secrets.DOCKERHUB_USERNAME }}
          password: ${{ secrets.DOCKERHUB_TOKEN }}

      - name: Setup Rust
        uses: dtolnay/rust-toolchain@master
        with:
          toolchain: stable
          target: wasm32-unknown-unknown

      - name: Setup Cargo cache
        uses: Swatinem/rust-cache@v2
        with:
          # Don't cache ./target, as it takes tons of space, use sccache instead.
          cache-targets: false
          # We set a shared key, as our cache is reusable between jobs
          shared-key: rust-cargo

      # - name: Setup Rust compilation cache
      #   uses: mozilla-actions/sccache-action@v0.0.3
      #   with:
      #     version: "v0.4.1"

      - name: Setup Node.JS
        uses: actions/setup-node@v3
        with:
          node-version: "16"

      - name: Enable corepack
        run: corepack enable

      - name: Disable NPM audit
        run: npm config set audit false

      # - name: Enable Yarn unplugged modules cache
      #   uses: actions/cache@v3
      #   with:
      #     path: ".yarn/unplugged"
      #     key: ${{ runner.os }}-yarn-unplugged-${{ hashFiles('yarn.lock') }}
      #     restore-keys: |
      #       ${{ runner.os }}-yarn-unplugged-

      - name: Install dependencies
        run: yarn install

      - name: Build packages
        run: yarn build --filter "+@dashevo/drive"
        env:
          CARGO_BUILD_PROFILE: release

      - name: Set up QEMU to run multi-arch builds
        uses: docker/setup-qemu-action@v2

      - name: Set up Docker BuildX
        uses: docker/setup-buildx-action@v2
        with:
          install: true

      - name: Get tag
        uses: actions/github-script@v6
        id: tag
        with:
          result-encoding: string
          script: "return context.eventName === 'workflow_dispatch' ? '${{ github.event.inputs.tag }}' : context.payload.release.tag_name;"

      - name: Set suffix
        uses: actions/github-script@v6
        id: suffix
        with:
          result-encoding: string
          script: |
            const fullTag = '${{steps.tag.outputs.result}}';
            if (fullTag.includes('-')) {
              const [, fullSuffix] = fullTag.split('-');
              const [suffix] = fullSuffix.split('.');
              return `-${suffix}`;
            } else {
              return '';
            }

      - name: Set Docker tags and labels
        id: docker_meta
        uses: docker/metadata-action@v4
        with:
          images: dashpay/deps
          tags: |
            type=match,pattern=v(\d+),group=1,value=${{steps.tag.outputs.result}}
            type=match,pattern=v(\d+.\d+),group=1,value=${{steps.tag.outputs.result}}
            type=match,pattern=v(\d+.\d+.\d+),group=1,value=${{steps.tag.outputs.result}}
            type=match,pattern=v(.*),group=1,value=${{steps.tag.outputs.result}},suffix=
          flavor: |
            suffix=${{ steps.suffix.outputs.result }},onlatest=true
            latest=${{ github.event_name == 'release' }}

      - name: Setup s5cmd
        run: |
          curl -sL -o /tmp/s5cmd.tar.gz https://github.com/peak/s5cmd/releases/download/v2.0.0/s5cmd_2.0.0_Linux-64bit.tar.gz
          sudo tar -xf /tmp/s5cmd.tar.gz -C /usr/local/bin s5cmd

      - name: Sync files
        run: |
          s5cmd sync 's3://platform-runner-cache/cache-mounts/*' 'cache'

      - name: inject go-build-cache into docker
        uses: dcginfra/buildkit-cache-dance/inject@main

      - name: Build and push Docker image for Drive
        uses: docker/build-push-action@v3
        with:
          context: .
          builder: ${{ steps.buildx.outputs.name }}
          file: ./Dockerfile
<<<<<<< HEAD
          target: deps
=======
          target: drive-abci
>>>>>>> 09e4898b
          push: true
          tags: ${{ steps.docker_meta.outputs.tags }}
          labels: ${{ steps.docker_meta.outputs.labels }}
          build-args: |
            SCCACHE_GHA_ENABLED=false
            CARGO_BUILD_PROFILE=release
          platforms: linux/amd64
          cache-from: type=s3,region=eu-west-1,bucket=platform-runner-cache
          cache-to: type=s3,region=eu-west-1,bucket=platform-runner-cache

      - name: extract go-build-cache from docker
        uses: dcginfra/buildkit-cache-dance/extract@main

      - name: Sync files
        run: |
          s5cmd sync 'cache/*' 's3://platform-runner-cache/cache-mounts/'

      - name: Setup tmate session
        if: ${{ failure() }}
        uses: mxschmitt/action-tmate@v3

  release-dapi-docker-image:
    name: Release DAPI to Docker Hub
    runs-on: self-hosted
<<<<<<< HEAD
    if: false
=======
    timeout-minutes: 120
>>>>>>> 09e4898b
    env:
      SCCACHE_GHA_ENABLED: "false"
      RUSTC_WRAPPER: ""
      CARGO_INCREMENTAL: "true"
    steps:
      - name: Check out repo
        uses: actions/checkout@v3

      - name: Login to DockerHub
        uses: docker/login-action@v2
        with:
          username: ${{ secrets.DOCKERHUB_USERNAME }}
          password: ${{ secrets.DOCKERHUB_TOKEN }}

      - name: Setup Rust
        uses: dtolnay/rust-toolchain@master
        with:
          toolchain: stable
          target: wasm32-unknown-unknown

      # - name: Setup Cargo cache
      #   uses: Swatinem/rust-cache@v2
      #   with:
      #     # Don't cache ./target, as it takes tons of space, use sccache instead.
      #     cache-targets: false
      #     # We set a shared key, as our cache is reusable between jobs
      #     shared-key: rust-cargo

      # - name: Setup Rust compilation cache
      #   uses: mozilla-actions/sccache-action@v0.0.3
      #   with:
      #     version: "v0.4.1"

      - name: Setup Node.JS
        uses: actions/setup-node@v3
        with:
          node-version: "16"

      - name: Enable corepack
        run: corepack enable

      - name: Disable NPM audit
        run: npm config set audit false

      # - name: Enable Yarn unplugged modules cache
      #   uses: actions/cache@v3
      #   with:
      #     path: ".yarn/unplugged"
      #     key: ${{ runner.os }}-yarn-unplugged-${{ hashFiles('yarn.lock') }}
      #     restore-keys: |
      #       ${{ runner.os }}-yarn-unplugged-

      - name: Install dependencies
        run: yarn install

      - name: Build packages
        run: yarn build --filter "+@dashevo/dapi"
        env:
          CARGO_BUILD_PROFILE: release

      - name: Set up QEMU to run multi-arch builds
        uses: docker/setup-qemu-action@v2

      - name: Set up Docker BuildX
        id: buildx
        uses: docker/setup-buildx-action@v2
        with:
          install: true

      # - name: Enable docker cache mount
      #   uses: actions/cache@v3
      #   with:
      #     path: /tmp/buildkit-cache/buildkit-state.tar
      #     key: ${{ runner.os }}-buildkit-${{ github.sha }}
      #     restore-keys: |
      #       ${{ runner.os }}-buildkit

      # - name: Load docker cache mount
      #   uses: dashevo/gh-action-cache-buildkit-state@master
      #   with:
      #     builder: buildx_buildkit_${{ steps.buildx.outputs.name }}0
      #     cache-path: /tmp/buildkit-cache
      #     cache-max-size: 3g

      - name: Get tag
        uses: actions/github-script@v6
        id: tag
        with:
          result-encoding: string
          script: "return context.eventName === 'workflow_dispatch' ? core.getInput('tag') : context.payload.release.tag_name;"

      - name: Set suffix
        uses: actions/github-script@v6
        id: suffix
        with:
          result-encoding: string
          script: |
            const fullTag = '${{steps.tag.outputs.result}}';
            if (fullTag.includes('-')) {
              const [, fullSuffix] = fullTag.split('-');
              const [suffix] = fullSuffix.split('.');
              return `-${suffix}`;
            } else {
              return '';
            }

      - name: Set Docker tags and labels
        id: docker_meta
        uses: docker/metadata-action@v4
        with:
          images: dashpay/dapi
          tags: |
            type=match,pattern=v(\d+),group=1,value=${{steps.tag.outputs.result}}
            type=match,pattern=v(\d+.\d+),group=1,value=${{steps.tag.outputs.result}}
            type=match,pattern=v(\d+.\d+.\d+),group=1,value=${{steps.tag.outputs.result}}
            type=match,pattern=v(.*),group=1,value=${{steps.tag.outputs.result}},suffix=
          flavor: |
            suffix=${{ steps.suffix.outputs.result }},onlatest=true
            latest=${{ github.event_name == 'release' }}

      - name: Build and push Docker image
        uses: docker/build-push-action@v3
        with:
          context: .
          builder: ${{ steps.buildx.outputs.name }}
          file: ./Dockerfile
          target: dapi
          push: true
          tags: ${{ steps.docker_meta.outputs.tags }}
          labels: ${{ steps.docker_meta.outputs.labels }}
          platforms: linux/amd64,linux/arm64
          build-args: |
            SCCACHE_GHA_ENABLED=false
            CARGO_BUILD_PROFILE=release
          cache-from: |
            type=gha
          # In practice, time spent preparing images is much lower than build.
          # We minimize cached info to leave more space for sccache cache.
          cache-to: |
            type=gha,mode=min

  release-test-suite-docker-image:
    name: Release Test Suite to Docker Hub
    runs-on: self-hosted
<<<<<<< HEAD
    if: false
=======
    timeout-minutes: 120
>>>>>>> 09e4898b
    env:
      SCCACHE_GHA_ENABLED: "false"
      RUSTC_WRAPPER: ""
      CARGO_INCREMENTAL: "true"
    steps:
      - name: Check out repo
        uses: actions/checkout@v3

      - name: Login to DockerHub
        uses: docker/login-action@v2
        with:
          username: ${{ secrets.DOCKERHUB_USERNAME }}
          password: ${{ secrets.DOCKERHUB_TOKEN }}

      - name: Setup Rust
        uses: dtolnay/rust-toolchain@master
        with:
          toolchain: stable
          target: wasm32-unknown-unknown

      # - name: Setup Cargo cache
      #   uses: Swatinem/rust-cache@v2
      #   with:
      #     # Don't cache ./target, as it takes tons of space, use sccache instead.
      #     cache-targets: false
      #     # We set a shared key, as our cache is reusable between jobs
      #     shared-key: rust-cargo

      # - name: Setup Rust compilation cache
      #   uses: mozilla-actions/sccache-action@v0.0.3
      #   with:
      #     version: "v0.4.1"

      - name: Setup Node.JS
        uses: actions/setup-node@v3
        with:
          node-version: "16"

      - name: Enable corepack
        run: corepack enable

      - name: Disable NPM audit
        run: npm config set audit false

      # - name: Enable Yarn unplugged modules cache
      #   uses: actions/cache@v3
      #   with:
      #     path: ".yarn/unplugged"
      #     key: ${{ runner.os }}-yarn-unplugged-${{ hashFiles('yarn.lock') }}
      #     restore-keys: |
      #       ${{ runner.os }}-yarn-unplugged-

      - name: Install dependencies
        run: yarn install

      - name: Build packages
        run: yarn build --filter "+@dashevo/platform-test-suite"
        env:
          CARGO_BUILD_PROFILE: release

      - name: Set up QEMU to run multi-arch builds
        uses: docker/setup-qemu-action@v2

      - name: Set up Docker BuildX
        id: buildx
        uses: docker/setup-buildx-action@v2
        with:
          install: true

      # - name: Enable docker cache mount
      #   uses: actions/cache@v3
      #   with:
      #     path: /tmp/buildkit-cache/buildkit-state.tar
      #     key: ${{ runner.os }}-buildkit-${{ github.sha }}
      #     restore-keys: |
      #       ${{ runner.os }}-buildkit

      # - name: Load docker cache mount
      #   uses: dashevo/gh-action-cache-buildkit-state@master
      #   with:
      #     builder: buildx_buildkit_${{ steps.buildx.outputs.name }}0
      #     cache-path: /tmp/buildkit-cache
      #     cache-max-size: 3g

      - name: Get tag
        uses: actions/github-script@v6
        id: tag
        with:
          result-encoding: string
          script: "return context.eventName === 'workflow_dispatch' ? core.getInput('tag') : context.payload.release.tag_name;"

      - name: Set suffix
        uses: actions/github-script@v6
        id: suffix
        with:
          result-encoding: string
          script: |
            const fullTag = '${{steps.tag.outputs.result}}';
            if (fullTag.includes('-')) {
              const [, fullSuffix] = fullTag.split('-');
              const [suffix] = fullSuffix.split('.');
              return `-${suffix}`;
            } else {
              return '';
            }

      - name: Set Docker tags and labels
        id: docker_meta
        uses: docker/metadata-action@v4
        with:
          images: dashpay/platform-test-suite
          tags: |
            type=match,pattern=v(\d+),group=1,value=${{steps.tag.outputs.result}}
            type=match,pattern=v(\d+.\d+),group=1,value=${{steps.tag.outputs.result}}
            type=match,pattern=v(\d+.\d+.\d+),group=1,value=${{steps.tag.outputs.result}}
            type=match,pattern=v(.*),group=1,value=${{steps.tag.outputs.result}},suffix=
          flavor: |
            suffix=${{ steps.suffix.outputs.result }},onlatest=true
            latest=${{ github.event_name == 'release' }}

      - name: Build and push Docker image
        uses: docker/build-push-action@v3
        with:
          context: .
          builder: ${{ steps.buildx.outputs.name }}
          file: ./Dockerfile
<<<<<<< HEAD
          target: testsuite
=======
          target: test-suite
>>>>>>> 09e4898b
          push: true
          tags: ${{ steps.docker_meta.outputs.tags }}
          labels: ${{ steps.docker_meta.outputs.labels }}
          platforms: linux/amd64,linux/arm64
          build-args: |
            SCCACHE_GHA_ENABLED=false
            CARGO_BUILD_PROFILE=release
          cache-from: |
            type=gha
          # In practice, time spent preparing images is much lower than build.
          # We minimize cached info to leave more space for sccache cache.
          cache-to: |
            type=gha,mode=min

  release-envoy-docker-image:
    name: Release Envoy to Docker Hub
    runs-on: ubuntu-22.04
    if: false
    steps:
      - name: Check out repo
        uses: actions/checkout@v3

      - name: Login to DockerHub
        uses: docker/login-action@v2
        with:
          username: ${{ secrets.DOCKERHUB_USERNAME }}
          password: ${{ secrets.DOCKERHUB_TOKEN }}

      - name: Set up QEMU to run multi-arch builds
        uses: docker/setup-qemu-action@v2

      - name: Set up Docker BuildX
        id: buildx
        uses: docker/setup-buildx-action@v2
        with:
          install: true

      - name: Get tag
        uses: actions/github-script@v6
        id: tag
        with:
          result-encoding: string
          script: "return context.eventName === 'workflow_dispatch' ? core.getInput('tag') : context.payload.release.tag_name;"

      - name: Set suffix
        uses: actions/github-script@v6
        id: suffix
        with:
          result-encoding: string
          script: |
            const fullTag = '${{steps.tag.outputs.result}}';
            if (fullTag.includes('-')) {
              const [, fullSuffix] = fullTag.split('-');
              const [suffix] = fullSuffix.split('.');
              return `-${suffix}`;
            } else {
              return '';
            }

      - name: Set Docker tags and labels
        id: docker_meta
        uses: docker/metadata-action@v4
        with:
          images: dashpay/envoy
          tags: |
            type=match,pattern=v(\d+),group=1,value=${{steps.tag.outputs.result}}
            type=match,pattern=v(\d+.\d+),group=1,value=${{steps.tag.outputs.result}}
            type=match,pattern=v(\d+.\d+.\d+),group=1,value=${{steps.tag.outputs.result}}
            type=match,pattern=v(.*),group=1,value=${{steps.tag.outputs.result}},suffix=
          flavor: |
            suffix=${{ steps.suffix.outputs.result }},onlatest=true
            latest=${{ github.event_name == 'release' }}

      - name: Build and push Docker image for Envoy
        uses: docker/build-push-action@v3
        with:
          context: .
          builder: ${{ steps.buildx.outputs.name }}
          file: ./packages/dashmate/docker/envoy/Dockerfile
          push: true
          tags: ${{ steps.docker_meta.outputs.tags }}
          labels: ${{ steps.docker_meta.outputs.labels }}
          platforms: linux/amd64,linux/arm64

  release-dashmate-helper-docker-image:
    name: Release Dashmate helper to Docker Hub
    runs-on: self-hosted
<<<<<<< HEAD
    if: false
=======
    timeout-minutes: 60
>>>>>>> 09e4898b
    env:
      SCCACHE_GHA_ENABLED: "false"
      RUSTC_WRAPPER: ""
      CARGO_INCREMENTAL: "true"
    steps:
      - name: Check out repo
        uses: actions/checkout@v3

      - name: Setup Rust
        uses: dtolnay/rust-toolchain@master
        with:
          toolchain: stable
          target: wasm32-unknown-unknown

      # - name: Setup Cargo cache
      #   uses: Swatinem/rust-cache@v2
      #   with:
      #     # Don't cache ./target, as it takes tons of space, use sccache instead.
      #     cache-targets: false
      #     # We set a shared key, as our cache is reusable between jobs
      #     shared-key: rust-cargo

      - name: Login to DockerHub
        uses: docker/login-action@v2
        with:
          username: ${{ secrets.DOCKERHUB_USERNAME }}
          password: ${{ secrets.DOCKERHUB_TOKEN }}

      # - name: Setup Rust compilation cache
      #   uses: mozilla-actions/sccache-action@v0.0.3
      #   with:
      #     version: "v0.4.1"

      - name: Setup Node.JS
        uses: actions/setup-node@v3
        with:
          node-version: "16"

      - name: Enable corepack
        run: corepack enable

      - name: Disable NPM audit
        run: npm config set audit false

      # - name: Enable Yarn unplugged modules cache
      #   uses: actions/cache@v3
      #   with:
      #     path: ".yarn/unplugged"
      #     key: ${{ runner.os }}-yarn-unplugged-${{ hashFiles('yarn.lock') }}
      #     restore-keys: |
      #       ${{ runner.os }}-yarn-unplugged-

      - name: Install dependencies
        run: yarn install

      - name: Build packages
        run: yarn build --filter "+dashmate"
        env:
          CARGO_BUILD_PROFILE: release

      - name: Set up QEMU to run multi-arch builds
        uses: docker/setup-qemu-action@v2

      - name: Set up Docker BuildX
        id: buildx
        uses: docker/setup-buildx-action@v2
        with:
          install: true

      # - name: Enable docker cache mount
      #   uses: actions/cache@v3
      #   with:
      #     path: /tmp/buildkit-cache/buildkit-state.tar
      #     key: ${{ runner.os }}-buildkit-${{ github.sha }}
      #     restore-keys: |
      #       ${{ runner.os }}-buildkit

      # - name: Load docker cache mount
      #   uses: dashevo/gh-action-cache-buildkit-state@master
      #   with:
      #     builder: buildx_buildkit_${{ steps.buildx.outputs.name }}0
      #     cache-path: /tmp/buildkit-cache
      #     cache-max-size: 3g

      - name: Get tag
        uses: actions/github-script@v6
        id: tag
        with:
          result-encoding: string
          script: "return context.eventName === 'workflow_dispatch' ? core.getInput('tag') : context.payload.release.tag_name;"

      - name: Set suffix
        uses: actions/github-script@v6
        id: suffix
        with:
          result-encoding: string
          script: |
            const fullTag = '${{steps.tag.outputs.result}}';
            if (fullTag.includes('-')) {
              const [, fullSuffix] = fullTag.split('-');
              const [suffix] = fullSuffix.split('.');
              return `-${suffix}`;
            } else {
              return '';
            }

      - name: Set Docker tags and labels
        id: docker_meta
        uses: docker/metadata-action@v4
        with:
          images: dashpay/dashmate-helper
          tags: |
            type=match,pattern=v(\d+),group=1,value=${{steps.tag.outputs.result}}
            type=match,pattern=v(\d+.\d+),group=1,value=${{steps.tag.outputs.result}}
            type=match,pattern=v(\d+.\d+.\d+),group=1,value=${{steps.tag.outputs.result}}
            type=match,pattern=v(.*),group=1,value=${{steps.tag.outputs.result}},suffix=
          flavor: |
            suffix=${{ steps.suffix.outputs.result }},onlatest=true
            latest=${{ github.event_name == 'release' }}

      - name: Build and push Docker image for Dashmate helper
        uses: docker/build-push-action@v3
        with:
          context: .
          builder: ${{ steps.buildx.outputs.name }}
          file: ./Dockerfile
          target: dashmate
          push: true
          tags: ${{ steps.docker_meta.outputs.tags }}
          labels: ${{ steps.docker_meta.outputs.labels }}
          platforms: linux/amd64,linux/arm64
          build-args: |
            SCCACHE_GHA_ENABLED=false
            CARGO_BUILD_PROFILE=release

  release-dashmate:
    name: Release Dashmate packages
    runs-on: ${{ matrix.os }}
    needs: release-npm
    if: false
    strategy:
      fail-fast: false
      matrix:
        include:
          - package_type: tarballs
            os: ubuntu-22.04
          - package_type: win
            os: ubuntu-22.04
          - package_type: deb
            os: ubuntu-22.04
          - package_type: macos
            os: macos-12
    env:
      SCCACHE_GHA_ENABLED: "false"
      RUSTC_WRAPPER: ""
      CARGO_INCREMENTAL: "true"
    steps:
      - name: Check out repo
        uses: actions/checkout@v3

      - name: Install macOS build deps
        if: runner.os == 'macOS'
        run: |
          brew install llvm docker colima coreutils
          colima start
          echo "/usr/local/opt/llvm/bin" >> $GITHUB_PATH

      - name: Install the Apple certificate
        if: runner.os == 'macOS'
        env:
          BUILD_CERTIFICATE_BASE64: ${{ secrets.MACOS_BUILD_CERTIFICATE_BASE64 }}
          P12_PASSWORD: ${{ secrets.MACOS_P12_PASSWORD }}
          KEYCHAIN_PASSWORD: ${{ secrets.MACOS_KEYCHAIN_PASSWORD }}
        run: |
          # create variables
          CERTIFICATE_PATH=$RUNNER_TEMP/build_certificate.p12
          KEYCHAIN_PATH=$RUNNER_TEMP/app-signing.keychain-db

          # import certificate and provisioning profile from secrets
          echo -n "$BUILD_CERTIFICATE_BASE64" | base64 --decode -o $CERTIFICATE_PATH

           # create temporary keychain
          security create-keychain -p "$KEYCHAIN_PASSWORD" $KEYCHAIN_PATH
          security set-keychain-settings -lut 21600 $KEYCHAIN_PATH
          security unlock-keychain -p "$KEYCHAIN_PASSWORD" $KEYCHAIN_PATH

          # import certificate to keychain
          security import $CERTIFICATE_PATH -P "$P12_PASSWORD" -A -t cert -f pkcs12 -k $KEYCHAIN_PATH
          security list-keychain -d user -s $KEYCHAIN_PATH

      - name: Install Linux build deps
        if: runner.os == 'Linux'
        run: sudo apt-get install -y nsis

      - name: Setup Node.JS
        uses: actions/setup-node@v3
        with:
          node-version: "16"
      - uses: ./.github/actions/rust
        with:
          toolchain: stable
          target: wasm32-unknown-unknown

      # - name: Setup Cargo cache
      #   uses: Swatinem/rust-cache@v2
      #   with:
      #     # Don't cache ./target, as it takes tons of space, use sccache instead.
      #     cache-targets: false
      #     # We set a shared key, as our cache is reusable between jobs
      #     shared-key: rust-cargo

      # - name: Setup Rust compilation cache
      #   uses: mozilla-actions/sccache-action@v0.0.3
      #   with:
      #     version: "v0.4.1"

      - name: Enable corepack
        run: corepack enable

      - name: Disable NPM audit
        run: npm config set audit false

      # - name: Enable Yarn unplugged modules cache
      #   uses: actions/cache@v3
      #   with:
      #     path: ".yarn/unplugged"
      #     key: ${{ runner.os }}-yarn-unplugged-${{ hashFiles('yarn.lock') }}
      #     restore-keys: |
      #       ${{ runner.os }}-yarn-unplugged-

      - name: Install dependencies
        run: yarn install

      # TODO: We don't need to build it, since pack should use released npm packages
      - name: Build packages
        run: yarn build --filter "+dashmate"

      - name: Create package
        env:
          OSX_KEYCHAIN: $RUNNER_TEMP/app-signing.keychain-db
        run: "${GITHUB_WORKSPACE}/scripts/pack_dashmate.sh ${{ matrix.package_type }}"

      - name: Upload artifacts to action summary
        uses: actions/upload-artifact@v3
        if: github.event_name != 'release'
        with:
          name: dashmate
          path: packages/dashmate/dist/**

      - name: Notarize MacOS Release Build
        if: runner.os == 'macOS'
        run: |
          find packages/dashmate/dist/ -name '*.pkg' -exec sh -c 'xcrun notarytool submit "{}" --apple-id "${{ secrets.MACOS_APPLE_ID }}" --team-id "${{ secrets.MACOS_TEAM_ID }}" --password "${{ secrets.MACOS_NOTARIZING_PASSWORD }}" --wait;' \;

      - name: Upload artifacts to release
        uses: softprops/action-gh-release@v0.1.15
        if: github.event_name == 'release'
        with:
          files: packages/dashmate/dist/**<|MERGE_RESOLUTION|>--- conflicted
+++ resolved
@@ -236,11 +236,7 @@
           context: .
           builder: ${{ steps.buildx.outputs.name }}
           file: ./Dockerfile
-<<<<<<< HEAD
           target: deps
-=======
-          target: drive-abci
->>>>>>> 09e4898b
           push: true
           tags: ${{ steps.docker_meta.outputs.tags }}
           labels: ${{ steps.docker_meta.outputs.labels }}
@@ -265,11 +261,7 @@
   release-dapi-docker-image:
     name: Release DAPI to Docker Hub
     runs-on: self-hosted
-<<<<<<< HEAD
     if: false
-=======
-    timeout-minutes: 120
->>>>>>> 09e4898b
     env:
       SCCACHE_GHA_ENABLED: "false"
       RUSTC_WRAPPER: ""
@@ -414,11 +406,7 @@
   release-test-suite-docker-image:
     name: Release Test Suite to Docker Hub
     runs-on: self-hosted
-<<<<<<< HEAD
     if: false
-=======
-    timeout-minutes: 120
->>>>>>> 09e4898b
     env:
       SCCACHE_GHA_ENABLED: "false"
       RUSTC_WRAPPER: ""
@@ -545,11 +533,7 @@
           context: .
           builder: ${{ steps.buildx.outputs.name }}
           file: ./Dockerfile
-<<<<<<< HEAD
-          target: testsuite
-=======
           target: test-suite
->>>>>>> 09e4898b
           push: true
           tags: ${{ steps.docker_meta.outputs.tags }}
           labels: ${{ steps.docker_meta.outputs.labels }}
@@ -637,11 +621,7 @@
   release-dashmate-helper-docker-image:
     name: Release Dashmate helper to Docker Hub
     runs-on: self-hosted
-<<<<<<< HEAD
     if: false
-=======
-    timeout-minutes: 60
->>>>>>> 09e4898b
     env:
       SCCACHE_GHA_ENABLED: "false"
       RUSTC_WRAPPER: ""
